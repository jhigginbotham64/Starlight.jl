module starlight

using Reexport
@reexport using FileIO
@reexport using DelimitedFiles
@reexport using YAML
@reexport using UUIDs
@reexport using LinearAlgebra
@reexport using Images
@reexport using ColorVectorSpace
@reexport using SimpleDirectMediaLayer
<<<<<<< HEAD
=======

SDL2 = SimpleDirectMediaLayer
export SDL2

# helpers
DEFAULT_TRANSFORM = Array{Float64, 2}(I(4))
export DEFAULT_TRANSFORM
Transform = Array{Float64, 2}
export Transform
VectorF = Vector{Float64}
export VectorF
optional{T} = Union{Nothing, T}
export optional
# found myself doing this a lot
exists(thing) = !isnothing(thing)
export exists

my_eps = eps() * 1e8
my_floor(x::Number) = (abs(x) <= my_eps) ? 0.0 : floor(x)
export my_eps, my_floor

# chapter 1
export point, vector, cross

# chapter 2
export canvas, pixel, pixel!, pixels, flat, hadamard

# chapter 3
export submatrix, minor, cofactor, invertible

# chapter 4
export translation, scaling, reflection_x, reflection_y, reflection_z, rotation_x, rotation_y, rotation_z, shearing

# chapter 5
export ray, sphere, intersect, _intersect, intersection, intersections, Intersections, hit, transform

# chapter 6
export normal_at, _normal_at, reflect, point_light, material, lighting, round_color, clamp_color, scale_color_component, descale_color_component

# chapter 7
export world, default_world, prepare_computations, shade_hit, color_at, view_transform, camera, ray_for_pixel, raytrace

# chapter 8
export is_shadowed

# chapter 9
export shape, test_shape, plane

# chapter 10
export pattern, pattern_at, pattern_at_object, test_pattern, stripes, gradient, rings, checkers

# chapter 11
export glass_sphere, reflected_color, refracted_color, schlick
DEFAULT_RECURSION_LIMIT = 5
export DEFAULT_RECURSION_LIMIT

# chapter 12
export cube, check_axis

# chapter 13
export cylinder, intersect_caps!, check_cap, cone

# chapter 14
export group, propagate_material!, add_child!, has_child, has_children, inherited_transform, world_to_object, normal_to_world, aabb, _bounds, explode_aabb, bounds, intersects

# chapter 15
export triangle, smooth_triangle

# chapter 16
export csg, intersection_allowed, csg_filter

# bonus chapter 1
export point_on_light, area_light, intensity_at, sequence, next

# bonus chapter 2
export uv_pattern, uv_checkers, uv_align_check, spherical_uv_map, texture_map, planar_uv_map, cylindrical_uv_map, faces, LEFT, RIGHT, FRONT, BACK, UP, DOWN, face, cubical_uv_map, cube_map, image_map

# bonus chapter 3
export add_points!, partition!, subgroup!, divide!

# input/output
export advance_xy, nice_str, ppm_mat, save_ppm, load_ppm, load_obj, OBJ, fan

# demo
export DEFAULT_GROUP_SIZE, scene, load_scene, update_cache!, chain_transforms, parse_uvpat, apply_material!, fir_branch, parse_entity, add_entity!, raytrace_scene

#=
    chapter 1
=#

# point and vector are just length-4 arrays with particular valuesin the last
# index. x, y, z, and w are kept consistently in the same index by convention
# for now, crowding the namespace with one-letter identifiers is bad and
# overriding getproperty and setproperty! for Vector is worse.
point(x, y, z) = [x, y, z, 1.0]
vector(x, y, z) = [x, y, z, 0.0]
# cross(x, y) == y × x, NOT x × y. this is due to matching up test
# cases with the expectations of julia's cross product function.
cross(x::VectorF, y::VectorF) = vector((y[1:3] × x[1:3])...)

#=
    chapter 2
=#

# height is number of rows, which in julia is the first dimension.
# width is number of columns, which in julia is the second dimension.
# also you have to be careful about Color types if precision matters to you.
canvas(w::Int, h::Int, c = RGB{Float64}(colorant"black")) = fill(c, (h, w))
pixel(mat, x::Int, y::Int) = mat[y,x]
pixel!(mat, x::Int, y::Int, c::Color) = mat[y,x] = c
pixels(mat) = flat(mat)
flat(mat) = reshape(mat, (prod(size(mat)), 1))
# stopgap solution from https://github.com/JuliaGraphics/ColorVectorSpace.jl/issues/119#issuecomment-573167024
# while waiting for long-term solution from https://github.com/JuliaGraphics/ColorVectorSpace.jl/issues/126
hadamard(c1, c2) = mapc(*, c1, c2)
round_color(c::Color, digits::Int = 5) = mapc(chan -> round(chan, digits=digits), c)
clamp_color(c::Color) = mapc(chan -> clamp(chan, 0, 1), c)
scale_color_component(c::Number; scale=255) = Int(round(clamp(c * scale, 0, scale))) # added while working on input/output
descale_color_component(c::Number; scale=255) = clamp(c / scale, 0, 1) # added while working on input/output

#=
    chapter 3
=#

function submatrix(mat, r::Int, c::Int)
    h = height(mat)
    w = width(mat)
    mask = [row != r && col != c for row=1:h, col=1:w]
    return reshape(mat[mask], (h-1,w-1))
end

minor(mat, r::Int, c::Int) = det(submatrix(mat, r, c))
cofactor(mat, r::Int, c::Int) = minor(mat, r, c) * (-1)^(r+c)
invertible(mat) = det(mat) != 0

#=
    chapter 4
=#

translation(x, y, z) = [
    1 0 0 x
    0 1 0 y
    0 0 1 z
    0 0 0 1
]

scaling(x, y, z) = [
    x 0 0 0
    0 y 0 0
    0 0 z 0
    0 0 0 1
]

reflection_x = scaling(-1, 1, 1)
reflection_y = scaling(1, -1, 1)
reflection_z = scaling(1, 1, -1)

rotation_x(r) = [
    1 0 0 0
    0 cos(r) -sin(r) 0
    0 sin(r) cos(r) 0
    0 0 0 1
]

rotation_y(r) = [
    cos(r) 0 sin(r) 0
    0 1 0 0
    -sin(r) 0 cos(r) 0
    0 0 0 1
]

rotation_z(r) = [
    cos(r) -sin(r) 0 0
    sin(r) cos(r) 0 0
    0 0 1 0
    0 0 0 1
]

shearing(xy, xz, yx, yz, zx, zy) = [
    1 xy xz 0
    yx 1 yz 0
    zx zy 1 0
    0 0 0 1
]

#=
    chapter 5
=#

# axially-aligned bounding box, created in chapter 14,
# polished and extended in bonus chapter 3, further
# refined (and moved here) while working on demos
mutable struct aabb
    min::VectorF # top-left point (not sure if z would be forward or back here)
    max::VectorF # lower-right point
    aabb() = new(point(Inf, Inf, Inf), point(-Inf, -Inf, -Inf))
end

function add_points!(b::aabb, ps::VectorF...)
    b.min = point([min(b.min[i], [p[i] for p ∈ ps]...) for i=1:3]...)
    b.max = point([max(b.max[i], [p[i] for p ∈ ps]...) for i=1:3]...)
end

add_points!(b::aabb, b2::aabb) = add_points!(b, b2.min, b2.max)
add_points!(b::aabb, bs::aabb...) = foreach(b2 -> add_points!(b, b2), bs)

function aabb(ps::VectorF...)
    b = aabb()
    add_points!(b, ps...)
    return b
end

function aabb(bs::aabb...)
    b = aabb()
    add_points!(b, bs...)
    return b
end

mutable struct ray
    origin::VectorF
    # the book calls this field "direction", but in my mind direction
    # is a unit vector which you combine with a magnitude (speed)
    # to get velocity, and the book uses direction mathematically
    # like a velocity, so i'm calling it velocity.
    velocity::VectorF
end

abstract type pattern end # chapter 10

# material added in chapter 6, put here for compilation
mutable struct material
    color::Color
    ambient::Float64
    diffuse::Float64
    specular::Float64
    shininess::Float64
    pattern::optional{pattern}
    reflective::Float64 # chapter 11
    transparency::Float64 # chapter 11
    refractive_index::Float64 # chapter 11
    material(; color = colorant"white", ambient = 0.1, diffuse = 0.9, specular = 0.9, shininess = 200.0, pattern = nothing, reflective = 0.0, transparency = 0.0, refractive_index = 1.0) = new(color, ambient, diffuse, specular, shininess, pattern, reflective, transparency, refractive_index)
end

abstract type shape end # chapter 9

mutable struct test_shape <: shape
    transform::Transform
    material::material
    parent::optional{shape}
    saved_ray::optional{ray}
    shadow::Bool
    inverse_transform::Transform
    inherited_transform::Transform
    inverse_inherited_transform::Transform
    bbox::aabb
    test_shape(; transform = DEFAULT_TRANSFORM, material = material(), parent = nothing, r = nothing, shadow = true) = update_cache!(new(transform, material, parent, r, shadow, DEFAULT_TRANSFORM, DEFAULT_TRANSFORM, DEFAULT_TRANSFORM, aabb()))
end

# chapter 14
mutable struct group <: shape
    transform::Transform
    material::optional{material}
    children::Vector{<:shape}
    parent::optional{shape}
    inverse_transform::Transform
    inherited_transform::Transform
    inverse_inherited_transform::Transform
    bbox::aabb
    function group(; transform = DEFAULT_TRANSFORM, children = Vector{shape}([]), material = nothing, parent = nothing)
        g = new(transform, material, Vector{shape}([]), parent, DEFAULT_TRANSFORM, DEFAULT_TRANSFORM, DEFAULT_TRANSFORM, aabb())
        add_child!(g, children...)
        return g
    end
end

mutable struct sphere <: shape # chapter 9
    transform::Transform
    material::material
    parent::optional{shape}
    shadow::Bool
    inverse_transform::Transform
    inherited_transform::Transform
    inverse_inherited_transform::Transform
    bbox::aabb
    sphere(; transform = DEFAULT_TRANSFORM, material = material(), parent = nothing, shadow = true) = update_cache!(new(transform, material, parent, shadow, DEFAULT_TRANSFORM, DEFAULT_TRANSFORM, DEFAULT_TRANSFORM, aabb()))
end

# chapter 9; literally exactly the same as sphere,
# the only purpose of this struct is to facilitate
# dispatch. unsure how to refactor though.
mutable struct plane <: shape
    transform::Transform
    material::material
    parent::optional{shape}
    shadow::Bool
    inverse_transform::Transform
    inherited_transform::Transform
    inverse_inherited_transform::Transform
    bbox::aabb
    plane(; transform = DEFAULT_TRANSFORM, material = material(), parent = nothing, shadow = true) = update_cache!(new(transform, material, parent, shadow, DEFAULT_TRANSFORM, DEFAULT_TRANSFORM, DEFAULT_TRANSFORM, aabb()))
end

# chapter 12
mutable struct cube <: shape
    transform::Transform
    material::material
    parent::optional{shape}
    shadow::Bool
    inverse_transform::Transform
    inherited_transform::Transform
    inverse_inherited_transform::Transform
    bbox::aabb
    cube(; transform = DEFAULT_TRANSFORM, material = material(), parent = nothing, shadow = true) = update_cache!(new(transform, material, parent, shadow, DEFAULT_TRANSFORM, DEFAULT_TRANSFORM, DEFAULT_TRANSFORM, aabb()))
end

# chapter 13
mutable struct cylinder <: shape
    transform::Transform
    material::material
    min::Float64
    max::Float64
    closed::Bool
    parent::optional{shape}
    shadow::Bool
    inverse_transform::Transform
    inherited_transform::Transform
    inverse_inherited_transform::Transform
    bbox::aabb
    cylinder(; transform = DEFAULT_TRANSFORM, material = material(), min = -Inf, max = Inf, closed = false, parent = nothing, shadow = true) = update_cache!(new(transform, material, min, max, closed, parent, shadow, DEFAULT_TRANSFORM, DEFAULT_TRANSFORM, DEFAULT_TRANSFORM, aabb()))
end

# chapter 13
mutable struct cone <: shape
    transform::Transform
    material::material
    min::Float64
    max::Float64
    closed::Bool
    parent::optional{shape}
    shadow::Bool
    inverse_transform::Transform
    inherited_transform::Transform
    inverse_inherited_transform::Transform
    bbox::aabb
    cone(; transform = DEFAULT_TRANSFORM, material = material(), min = -Inf, max = Inf, closed = false, parent = nothing, shadow = true) = update_cache!(new(transform, material, min, max, closed, parent, shadow, DEFAULT_TRANSFORM, DEFAULT_TRANSFORM, DEFAULT_TRANSFORM, aabb()))
end

# chapter 15
mutable struct triangle <: shape
    p1::VectorF # p == point, i.e. vertex
    p2::VectorF
    p3::VectorF
    e1::VectorF # e == edge, i.e. side
    e2::VectorF
    n::VectorF # n == normal, i.e. pre-calculated surface normal
    transform::Transform
    material::material
    parent::optional{shape}
    shadow::Bool
    inverse_transform::Transform
    inherited_transform::Transform
    inverse_inherited_transform::Transform
    bbox::aabb
    function triangle(; p1::VectorF, p2::VectorF, p3::VectorF, transform::Transform = DEFAULT_TRANSFORM, material = material(), parent = nothing, shadow = true)
        e1 = p2 - p1
        e2 = p3 - p1
        n = normalize(cross(e2, e1))
        return update_cache!(new(p1, p2, p3, p2 - p1, p3 - p1, n, transform, material, parent, shadow, DEFAULT_TRANSFORM, DEFAULT_TRANSFORM, DEFAULT_TRANSFORM, aabb()))
    end
end

# chapter 15
mutable struct smooth_triangle <: shape
    p1::VectorF
    p2::VectorF
    p3::VectorF
    e1::VectorF
    e2::VectorF
    n1::VectorF
    n2::VectorF
    n3::VectorF
    transform::Transform
    material::material
    parent::optional{shape}
    shadow::Bool
    inverse_transform::Transform
    inherited_transform::Transform
    inverse_inherited_transform::Transform
    bbox::aabb
    smooth_triangle(; p1::VectorF, p2::VectorF, p3::VectorF, n1::VectorF, n2::VectorF, n3::VectorF, transform::Transform = DEFAULT_TRANSFORM, material = material(), parent = nothing, shadow = true) = update_cache!(new(p1, p2, p3, p2 - p1, p3 - p1, n1, n2, n3, transform, material, parent, shadow, DEFAULT_TRANSFORM, DEFAULT_TRANSFORM, DEFAULT_TRANSFORM, aabb()))
end

# remember, can't use our cached transforms here because this is where they are calculated
inherited_transform(s::shape)::Transform = ((exists(s.parent)) ? inherited_transform(s.parent) : DEFAULT_TRANSFORM) * s.transform

mutable struct intersection
    t::Number
    object::shape
    u::optional{Number}
    v::optional{Number}
    intersection(t, object; u = nothing, v = nothing) = new(t, object, u, v)
end

Intersections = Vector{intersection}

intersections(is::intersection...) = Intersections([is...])
transform(r::ray, mat::Array{Int, 2}) = transform(r, Float64.(mat))
transform(r::ray, mat::Transform) = ray(mat * r.origin, mat * r.velocity)

import Base.position
position(r::ray, t::Number) = r.origin + r.velocity * t

import Base.intersect
intersect(s::shape, r::ray) = _intersect(s, (s isa group) ? r : transform(r, s.inverse_inherited_transform)) # chapter 9 and chapter 14

hit(is::Intersections) = (all(map(i -> i.t < 0, is))) ? nothing : is[argmin(map(i -> (i.t < 0) ? Inf : i.t, is))]

#=
    chapter 6
=#

function normal_at(s::shape, p::VectorF; hit::optional{intersection} = nothing)
    # chapter 14 onwards
    lp = world_to_object(s, p)
    ln = _normal_at(s, lp, hit=hit)
    return normal_to_world(s, ln)
end

reflect(v::VectorF, n::VectorF) = v - (n * (2 * (v ⋅ n)))

function lighting(m, l, p, eyev, normalv, intensity = 1.0; object::optional{shape} = nothing)
    # this convoluted expression is necessary for lighting test cases where you have a material without an object
    c = (exists(m.pattern)) ? ((exists(object)) ? pattern_at_object(m.pattern, object, p) : pattern_at(m.pattern, p)) : m.color # chapter 10
    effective_color = hadamard(c, l.intensity)
    ambient = effective_color * m.ambient
    dssum = colorant"black"
    for v=0:l.vsteps-1
        for u=0:l.usteps-1
            diffuse = colorant"black"
            specular = colorant"black"

            pos = point_on_light(l, u, v)
            lightv = normalize(pos - p)
            light_dot_normal = lightv ⋅ normalv
            if light_dot_normal >= 0
                diffuse = effective_color * m.diffuse * light_dot_normal
                reflectv = reflect(-lightv, normalv)
                reflect_dot_eye = reflectv ⋅ eyev
                if reflect_dot_eye > 0
                    factor = reflect_dot_eye ^ m.shininess
                    specular = l.intensity * m.specular * factor
                end
            end

            dssum += diffuse + specular
        end
    end

    return ambient + (dssum / l.samples) * intensity
end

#=
    chapter 7
=#

mutable struct world
    lights
    objects
    world(; lights = [], objects = []) = new(lights, objects)
end

function default_world(; light = point_light(point(-10, 10, -10), colorant"white"), t1 = DEFAULT_TRANSFORM, m1 = material(color = RGB(0.8, 1.0, 0.6), diffuse = 0.7, specular = 0.2), t2 = scaling(0.5, 0.5, 0.5), m2 = material())
    s1 = sphere(transform = t1, material = m1)
    s2 = sphere(transform = t2, material = m2)
    w = world()
    push!(w.lights, light)
    push!(w.objects, s1, s2)
    return w
end

intersect(w::world, r::ray) = Intersections(sort([i for o in w.objects for i in intersect(o, r)], by=(i)->i.t))

mutable struct computations
    t::Number
    object
    point::VectorF
    eyev::VectorF
    normalv::VectorF
    inside::Bool
    over_point::VectorF # chapter 8
    under_point::VectorF # chapter 11
    reflectv::VectorF # chapter 11
    n1::Float64
    n2::Float64
end

function prepare_computations(i::intersection, r::ray, xs::optional{Intersections} = nothing)
    t = i.t
    object = i.object
    p = position(r, t)
    eyev = -r.velocity
    normalv = normal_at(object, p, hit=i)
    inside = false
    if normalv ⋅ eyev < 0
        normalv = -normalv
        inside = true
    end
    #=
        chapter 8

        the book has us adjusting only by ϵ, but that doesn't appear
        to be enough for me. so i added zeros until the "fleas" went
        away, and i'll revisit my approach later if it breaks somehow.
    =#
    over_point = p + (normalv * my_eps)

    #=
        chapter 11
    =#

    under_point = p - (normalv * my_eps)

    reflectv = reflect(r.velocity, normalv)
    n1 = 1.0
    n2 = 1.0
    if exists(xs)
        containers = []

        for x in xs
            if x == i
                if isempty(containers)
                    n1 = 1.0
                else
                    n1 = last(containers).material.refractive_index
                end
            end

            if x.object ∈ containers
                filter!(s -> s != x.object, containers)
            else
                push!(containers, x.object)
            end

            if x == i
                if isempty(containers)
                    n2 = 1.0
                else
                    n2 = last(containers).material.refractive_index
                end
                break
            end
        end
    end

    return computations(t, object, p, eyev, normalv, inside, over_point, under_point, reflectv, n1, n2)
end

function shade_hit(w::world, c::computations, remaining::Int = DEFAULT_RECURSION_LIMIT)
    #=
        chapter 8

        doing shadows with multiple lights is sorta weird.
        something in shadow from one light may not be in shadow
        from a different light, but the expected lighting result
        for a point in shadow is always the ambient color of the
        object's material, so in a scene with multiple lights an
        object that is unlit by several of them will have its ambient
        color added multiple times, which doesn't seem right, and
        this isn't a case the book tests. nor is it simple to do this
        inside the lighting function. my solution for this is to do
        all the shadow calculations before the lighting calculations
        and either use the results in the sum or straight-up return
        the object's ambient color.
        unsure how to handle the object's ambient color being added multiple
        times from multiple light sources, but for now i'll assume that will
        be handled by the blending that occurs in the lighting function.
        i guess for several lit vs unlit sources, i'd need to sum the results
        from only the lit ones.

        bonus chapter 1

        area lights and soft shadows made this function a lot simpler.
    =#

    surface = sum(map(l -> lighting(c.object.material, l, c.over_point, c.eyev, c.normalv, intensity_at(l, c.over_point, w), object = c.object), w.lights))

    # chapter 11
    reflected = reflected_color(w, c, remaining)
    refracted = refracted_color(w, c, remaining)
    m = c.object.material
    if m.reflective > 0 && m.transparency > 0
        reflectance = schlick(c)
        return surface + reflected * reflectance + refracted * (1 - reflectance)
    else
        return surface + reflected + refracted
    end
end

function color_at(w::world, r::ray, remaining::Int = DEFAULT_RECURSION_LIMIT)
    is = intersect(w, r)
    h = hit(is)
    c = colorant"black"
    if exists(h)
        c = shade_hit(w, prepare_computations(h, r, is), remaining)
    end
    return c
end

function view_transform(from, to, up)
    forward = normalize(to - from)
    upn = normalize(up)
    left = cross(upn, forward)
    true_up = cross(forward, left)
    ornt = [
        left[1] left[2] left[3] 0
        true_up[1] true_up[2] true_up[3] 0
        -forward[1] -forward[2] -forward[3] 0
        0 0 0 1
    ]
    return ornt * translation(-from[1], -from[2], -from[3])
end

mutable struct camera <: shape
    hsize::Number
    vsize::Number
    fov::Number
    transform::Transform
    material::optional{material}
    parent::optional{shape}
    half_view::Number
    aspect::Number
    half_width::Number
    half_height::Number
    pixel_size::Number
    inverse_transform::Transform
    inherited_transform::Transform
    inverse_inherited_transform::Transform
    bbox::aabb
    function camera(; hsize = 160, vsize = 120, fov = π / 2, transform = DEFAULT_TRANSFORM)
        half_view = tan(fov / 2)
        aspect = hsize / vsize
        half_width = half_view
        half_height = half_view
        if aspect >= 1
            half_height /= aspect
        else
            half_width *= aspect
        end
        pixel_size = (half_width * 2) / hsize
        return update_cache!(new(hsize, vsize, fov, transform, nothing, nothing, half_view, aspect, half_width, half_height, pixel_size, DEFAULT_TRANSFORM, DEFAULT_TRANSFORM, DEFAULT_TRANSFORM, aabb()))
    end
end

function ray_for_pixel(c::camera, px::Int, py::Int)
    xoff = (px + 0.5) * c.pixel_size
    yoff = (py + 0.5) * c.pixel_size
    wx = c.half_width - xoff
    wy = c.half_height - yoff
    pix = c.inverse_transform * point(wx, wy, -1)
    orgn = c.inverse_transform * point(0, 0, 0)
    dir = normalize(pix - orgn)
    return ray(orgn, dir)
end

function raytrace(cam::camera, w::world)
    img = canvas(cam.hsize, cam.vsize)
    for y=1:cam.vsize
        for x=1:cam.hsize
            r = ray_for_pixel(cam, x, y)
            c = color_at(w, r)
            pixel!(img, x, y, clamp_color(c))
        end
    end
    return img
end

#=
    chapter 8
=#

function is_shadowed(w::world, lpos::VectorF, p::VectorF)
    v = lpos - p
    dist = norm(v)
    dir = normalize(v)
    r = ray(p, dir)
    is = intersect(w, r)
    return any(i -> i.t < dist && i.t > 0 && i.object.shadow, is)
end

#=
    chapter 9
=#

# algorithm written in chapter 5 and refactored to here in chapter 9
function _intersect(s::sphere, r::ray)
    sphere_to_ray = r.origin - point(0, 0, 0) # all spheres centered at origin for now
    a = r.velocity ⋅ r.velocity
    b = 2 * r.velocity ⋅ sphere_to_ray
    c = sphere_to_ray ⋅ sphere_to_ray - 1

    discriminant = b^2 - 4 * a * c

    if discriminant < 0
        return Intersections([])
    end

    t1 = (-b - √discriminant) / 2a
    t2 = (-b + √discriminant) / 2a

    return intersections(intersection(t1, s), intersection(t2, s))
end

# algorithm written in chapter 6 and refactored to here in chapter 9
_normal_at(s::sphere, op::VectorF; hit::optional{intersection} = nothing) = op - point(0, 0, 0)

function _intersect(p::plane, r::ray)
    if abs(r.velocity[2]) < my_eps
        return Intersections([])
    end

    t = -r.origin[2] / r.velocity[2]
    return intersections(intersection(t, p))
end

_normal_at(p::plane, op::VectorF; hit::optional{intersection} = nothing) = vector(0, 1, 0) # we're in object space, and the normal is the same everywhere...

#=
    chapter 10
=#

# chapter 11
mutable struct test_pattern <: pattern
    transform::Transform
    inverse_transform::Transform
    test_pattern(; a = colorant"white", b = colorant"black", transform = DEFAULT_TRANSFORM) = update_cache!(new(transform, DEFAULT_TRANSFORM))
end

mutable struct stripes <: pattern
    a::Color
    b::Color
    transform::Transform
    inverse_transform::Transform
    stripes(; a = colorant"white", b = colorant"black", transform = DEFAULT_TRANSFORM) = update_cache!(new(a, b, transform, DEFAULT_TRANSFORM))
end

mutable struct gradient <: pattern
    a::Color
    b::Color
    transform::Transform
    inverse_transform::Transform
    gradient(; a = colorant"white", b = colorant"black", transform = DEFAULT_TRANSFORM) = update_cache!(new(a, b, transform, DEFAULT_TRANSFORM))
end

mutable struct rings <: pattern
    a::Color
    b::Color
    transform::Transform
    inverse_transform::Transform
    rings(; a = colorant"white", b = colorant"black", transform = DEFAULT_TRANSFORM) = update_cache!(new(a, b, transform, DEFAULT_TRANSFORM))
end

mutable struct checkers <: pattern
    a::Color
    b::Color
    transform::Transform
    inverse_transform::Transform
    checkers(; a = colorant"white", b = colorant"black", transform = DEFAULT_TRANSFORM) = update_cache!(new(a, b, transform, DEFAULT_TRANSFORM))
end

pattern_at(pat::test_pattern, p::VectorF) = RGB(Float64.(p[1:3])...)
pattern_at(pat::stripes, p::VectorF) = (floor(p[1]) % 2 == 0) ? pat.a : pat.b
function pattern_at(pat::gradient, p::VectorF)
    # when you want to handle "negative" colors differently than your library
    a, b = pat.a, pat.b
    ar, ag, ab = Float64.([red(a), green(a), blue(a)])
    br, bg, bb = Float64.([red(b), green(b), blue(b)])
    dr, dg, db = [br - ar, bg - ag, bb - ab] * (p[1] - floor(p[1]))
    return RGB(red(pat.a) + dr, green(pat.a) + dg, blue(pat.a) + db)
end
pattern_at(pat::rings, p::VectorF) = (floor(√(p[1]^2 + p[3]^2)) % 2 == 0) ? pat.a : pat.b
pattern_at(pat::checkers, p::VectorF) = (sum(floor.(p[1:3])) % 2 ≈ 0) ? pat.a : pat.b
pattern_at_object(pat::pattern, object::shape, p::VectorF) = pattern_at(pat, pat.inverse_transform * world_to_object(object, p))

#=
    chapter 11
=#

# a helper the book uses, without which some test cases are confusing to transcribe
glass_sphere() = sphere(material = material(transparency = 1.0, refractive_index = 1.5))

function reflected_color(w::world, comps::computations, remaining::Int = DEFAULT_RECURSION_LIMIT)
    if comps.object.material.reflective == 0 || remaining <= 0 return colorant"black" end
    reflect_ray = ray(comps.over_point, comps.reflectv)
    c = color_at(w, reflect_ray, remaining - 1)
    return c * comps.object.material.reflective
end

function refracted_color(w::world, comps::computations, remaining::Int = DEFAULT_RECURSION_LIMIT)
    if comps.object.material.transparency == 0 || remaining <= 0 return colorant"black" end

    n_ratio = comps.n1 / comps.n2
    cos_i = comps.eyev ⋅ comps.normalv
    sin2_t = n_ratio^2 * (1 - cos_i^2)

    if sin2_t > 1 return colorant"black" end # snell's law

    cos_t = √(1.0 - sin2_t)
    dir = comps.normalv * (n_ratio * cos_i - cos_t) - comps.eyev * n_ratio
    refract_ray = ray(comps.under_point, dir)

    return color_at(w, refract_ray, remaining - 1) * comps.object.material.transparency
end

function schlick(c::computations)
    _cos = c.eyev ⋅ c.normalv

    if c.n1 > c.n2
        n = c.n1 / c.n2
        sin2_t = n^2 * (1.0 - _cos^2)
        if sin2_t > 1.0 return 1.0 end

        cos_t = √(1.0 - sin2_t)
        _cos = cos_t
    end

    r0 = ((c.n1 - c.n2) / (c.n1 + c.n2))^2

    return r0 + (1 - r0) * (1 - _cos)^5
end

#=
    chapter 12
=#

function check_axis(origin::Float64, direction::Float64, axmin::Float64=-1.0, axmax::Float64=1.0)
    tmin_numerator = (axmin - origin)
    tmax_numerator = (axmax - origin)

    tmin = tmin_numerator * Inf
    tmax = tmax_numerator * Inf

    if abs(direction) >= my_eps
        tmin = tmin_numerator / direction
        tmax = tmax_numerator / direction
    end

    return min(tmin, tmax), max(tmin, tmax)
end

function _intersect(c::cube, r::ray)
    xtmin, xtmax = check_axis(r.origin[1], r.velocity[1])
    ytmin, ytmax = check_axis(r.origin[2], r.velocity[2])
    ztmin, ztmax = check_axis(r.origin[3], r.velocity[3])

    tmin = max(xtmin, ytmin, ztmin)
    tmax = min(xtmax, ytmax, ztmax)

    if tmin > tmax return Intersections([]) end

    return intersections(intersection(tmin, c), intersection(tmax, c))
end

function _normal_at(c::cube, op::VectorF; hit::optional{intersection} = nothing)
    maxc = max(abs(op[1]), abs(op[2]), abs(op[3]))

    if maxc == abs(op[1]) return vector(op[1], 0, 0)
    elseif maxc == abs(op[2]) return vector(0, op[2], 0)
    else return vector(0, 0, op[3]) end
end

#=
    chapter 13
=#

function check_cap(r::ray, t::Float64)
    x = r.origin[1] + t * r.velocity[1]
    z = r.origin[3] + t * r.velocity[3]

    return (x^2 + z^2) <= 1
end

function intersect_caps!(xs::Intersections, c::cylinder, r::ray)
    if !c.closed || r.velocity[2] ≈ 0 return end
    t1 = (c.min - r.origin[2]) / r.velocity[2]
    if check_cap(r, t1) push!(xs, intersection(t1, c)) end
    t2 = (c.max - r.origin[2]) / r.velocity[2]
    if check_cap(r, t2) push!(xs, intersection(t2, c)) end
end

function _intersect(c::cylinder, r::ray)
    xs = Intersections([])

    intersect_caps!(xs, c, r)

    a = r.velocity[1]^2 + r.velocity[3]^2
    if a ≈ 0 return xs end

    b = 2 * r.origin[1] * r.velocity[1] + 2 * r.origin[3] * r.velocity[3]
    _c = r.origin[1]^2 + r.origin[3]^2 - 1
    disc = b^2 - 4 * a * _c
    if disc < 0 return xs end

    t0 = (-b - √disc) / 2a
    t1 = (-b + √disc) / 2a

    t0, t1 = min(t0, t1), max(t0, t1)

    y0 = r.origin[2] + t0 * r.velocity[2]
    if c.min < y0 && y0 < c.max
        push!(xs, intersection(t0, c))
    end

    y1 = r.origin[2] + t1 * r.velocity[2]
    if c.min < y1 && y1 < c.max
        push!(xs, intersection(t1, c))
    end

    return xs
end

function _normal_at(c::cylinder, op::VectorF; hit::optional{intersection} = nothing)
    dist = op[1]^2 + op[3]^2
    if dist < 1 && op[2] >= c.max - my_eps
        return vector(0, 1, 0)
    elseif dist < 1 && op[2] <= c.min + my_eps
        return vector(0, -1, 0)
    else
        return vector(op[1], 0, op[3])
    end
end

function check_cap(r::ray, t::Float64, y::Float64)
    x = r.origin[1] + t * r.velocity[1]
    z = r.origin[3] + t * r.velocity[3]

    return (x^2 + z^2) <= abs(y)
end

function intersect_caps!(xs::Intersections, c::cone, r::ray)
    if !c.closed || r.velocity[2] ≈ 0 return end
    t1 = (c.min - r.origin[2]) / r.velocity[2]
    if check_cap(r, t1, c.min) push!(xs, intersection(t1, c)) end
    t2 = (c.max - r.origin[2]) / r.velocity[2]
    if check_cap(r, t2, c.max) push!(xs, intersection(t2, c)) end
end

function _intersect(c::cone, r::ray)
    xs = Intersections([])

    intersect_caps!(xs, c, r)

    a = r.velocity[1]^2 - r.velocity[2]^2 + r.velocity[3]^2
    b = 2 * r.origin[1] * r.velocity[1] - 2 * r.origin[2] * r.velocity[2] + 2 * r.origin[3] * r.velocity[3]
    _c = r.origin[1]^2 - r.origin[2]^2 + r.origin[3]^2

    if a ≈ 0 && b ≈ 0 return xs
    elseif a ≈ 0
        t = -_c / 2b
        push!(xs, intersection(t, c))
        return xs
    end

    disc = b^2 - 4 * a * _c
    if disc < 0 return xs end

    t0 = (-b - √disc) / 2a
    t1 = (-b + √disc) / 2a

    t0, t1 = min(t0, t1), max(t0, t1)

    y0 = r.origin[2] + t0 * r.velocity[2]
    if c.min < y0 && y0 < c.max
        push!(xs, intersection(t0, c))
    end

    y1 = r.origin[2] + t1 * r.velocity[2]
    if c.min < y1 && y1 < c.max
        push!(xs, intersection(t1, c))
    end

    return xs
end

function _normal_at(c::cone, op::VectorF; hit::optional{intersection} = nothing)
    dist = op[1]^2 + op[3]^2
    if dist < 1 && op[2] >= c.max - my_eps
        return vector(0, 1, 0)
    elseif dist < 1 && op[2] <= c.min + my_eps
        return vector(0, -1, 0)
    else
        y = √(op[1]^2 + op[3]^2)
        if op[2] > 0 y = -y end
        return vector(op[1], y, op[3])
    end
end

#=
    chapter 14
=#

function propagate_material!(s::shape)
    if exists(s.material)
        if s isa group
            for c ∈ s.children
                c.material = s.material
                propagate_material!(c)
            end
        elseif s isa csg
            s.l.material = s.material
            s.r.material = s.material
            propagate_material!(s.l)
            propagate_material!(s.r)
        end
    end
end

function add_child!(g::group, ss::shape...)
    foreach(s -> s.parent = g, ss)
    push!(g.children, ss...)
    propagate_material!(g)
    update_cache!(g)
end

has_parent(s::shape) = exists(s.parent)
has_child(g::group, s::shape) = any(c -> (c isa group) ? c == s || has_child(c, s) : c == s, g.children)
has_children(g::group, ss::shape...) = all(s -> has_child(g, s), ss)

# copy-pasted from world intersection with name changes. no need to think
# too hard about the work being done to sort intersections, sorting them
# at this level will make sorting at a higher level faster, especially in
# worlds with multiple groups.
_intersect(g::group, r::ray) = Intersections((intersects(g, r)) ? sort([i for c in g.children for i in intersect(c, r)], by=(i)->i.t) : [])

world_to_object(s::shape, p::VectorF) = s.inverse_inherited_transform * p

function normal_to_world(s::shape, n::VectorF)
    n = s.inverse_inherited_transform' * n
    n[4] = 0
    normalize!(n)
    return n
end

#=
    chapter 15
=#

_normal_at(t::triangle, p::VectorF; hit::optional{intersection} = nothing) = t.n

# only _normal_at for which hit is non-optional
_normal_at(tri::smooth_triangle, p::VectorF; hit::intersection) = tri.n2 * hit.u + tri.n3 * hit.v + tri.n1 * (1 - hit.u - hit.v)

function _intersect(t::triangle, r::ray)
    dir_cross_e2 = cross(r.velocity, t.e2)
    det = t.e1 ⋅ dir_cross_e2
    if abs(det) < my_eps return Intersections([]) end

    f = 1.0 / det
    p1_to_origin = r.origin - t.p1
    u = f * p1_to_origin ⋅ dir_cross_e2
    if u < 0 || u > 1 return Intersections([]) end

    origin_cross_e1 = cross(p1_to_origin, t.e1)
    v = f * r.velocity ⋅ origin_cross_e1
    if v < 0 || (u + v) > 1 return Intersections([]) end

    return intersections(intersection(f * t.e2 ⋅ origin_cross_e1, t))
end

function _intersect(t::smooth_triangle, r::ray)
    dir_cross_e2 = cross(r.velocity, t.e2)
    det = t.e1 ⋅ dir_cross_e2
    if abs(det) < my_eps return Intersections([]) end

    f = 1.0 / det
    p1_to_origin = r.origin - t.p1
    u = f * p1_to_origin ⋅ dir_cross_e2
    if u < 0 || u > 1 return Intersections([]) end

    origin_cross_e1 = cross(p1_to_origin, t.e1)
    v = f * r.velocity ⋅ origin_cross_e1
    if v < 0 || (u + v) > 1 return Intersections([]) end

    return intersections(intersection(f * t.e2 ⋅ origin_cross_e1, t, u=u, v=v))
end

#=
    chapter 16
=#

mutable struct csg <: shape
    op::Symbol # could probably make this an enum
    l::shape
    r::shape
    transform::Transform
    material::optional{material} # added during demo chapter for convenience, not because it means anything
    parent::optional{shape}
    inverse_transform::Transform
    inherited_transform::Transform
    inverse_inherited_transform::Transform
    bbox::aabb
    function csg(s::Symbol, l::shape, r::shape; transform = DEFAULT_TRANSFORM, material = nothing, parent = nothing)
        c = new(s, l, r, transform, material, parent, DEFAULT_TRANSFORM, DEFAULT_TRANSFORM, DEFAULT_TRANSFORM, aabb())
        l.parent = c
        r.parent = c
        propagate_material!(c)
        update_cache!(c)
        return c
    end
end

function intersection_allowed(op::Symbol, lhit::Bool, inl::Bool, inr::Bool)
    if op == :union return (lhit && !inr) || (!lhit && !inl)
    elseif op == :intersect return (lhit && inr) || (!lhit && inl)
    elseif op == :difference return (lhit && !inr) || (!lhit && inl)
    else return false end
end

function includes(a::shape, b::shape)
    if a == b return true
    elseif a isa group return has_child(a, b)
    elseif a isa csg return includes(a.l, b) || includes(a.r, b)
    else return false end
end

function csg_filter(c::csg, xs::Intersections)
    inl = false
    inr = false

    res = Intersections([])

    for i in xs
        lhit = includes(c.l, i.object)

        if intersection_allowed(c.op, lhit, inl, inr) push!(res, i) end

        if lhit inl = !inl
        else inr = !inr end
    end

    return intersections(res...)
end

function _intersect(c::csg, r::ray)
    if !intersects(c, r) return Intersections([]) end

    leftxs = intersect(c.l, r)
    rightxs = intersect(c.r, r)

    xs = intersections(sort(vcat(leftxs, rightxs), by=(i)->i.t)...)

    return csg_filter(c, xs)
end

#=
    bonus chapter 1 - http://raytracerchallenge.com/bonus/area-light.html
=#

mutable struct sequence
    elems::VectorF
    pos::Int
    sequence(elems::Float64...) = new([elems...], 1)
end

sequence(elems::Number...) = sequence(Float64.(elems)...)

function next(s::sequence)
    if length(s.elems) > 0
        e = s.elems[s.pos]
        s.pos += 1
        if s.pos > length(s.elems) s.pos = 1 end
    else e = rand() end
    return e
end

mutable struct area_light
    corner::VectorF
    uvec::VectorF
    usteps::Number
    vvec::VectorF
    vsteps::Number
    samples::Number
    intensity::Color
    jitter_by::sequence # will need to be refactored for "real" renders
    area_light(corner, uvec, usteps, vvec, vsteps, intensity = colorant"white", seq = sequence(0.5)) = new(corner, uvec / usteps, usteps, vvec / vsteps, vsteps, usteps * vsteps, intensity, seq)
end

point_light(pos::VectorF, intensity::Color) = area_light(pos, point(0, 0, 0), 1, point(0, 0, 0), 1, intensity, sequence(0))

point_on_light(l, u, v) = l.corner + l.uvec * (u + next(l.jitter_by)) + l.vvec * (v + next(l.jitter_by))

function intensity_at(l::area_light, p::VectorF, w::world)
    total = 0.0

    for v=0:l.vsteps-1
        for u=0:l.usteps-1
            if !is_shadowed(w, point_on_light(l, u, v), p) total += 1.0 end
        end
    end

    return total / l.samples
end

# scene added for demo "chapter"
mutable struct scene
    w::world
    cam::optional{camera}
    materials::Dict{String, material}
    transforms::Dict{String, Transform}
    entities::Dict{String, Union{camera, area_light, shape}}
    scene(; w = world(), cam = nothing, materials = Dict{String, material}([]), transforms = Dict{String, Transform}([]), entities = Dict{String, Union{camera, area_light, shape}}([])) = new(w, cam, materials, transforms, entities)
end

raytrace(scn::scene) = raytrace(scn.cam, scn.w)

#=
    bonus chapter 2 - http://raytracerchallenge.com/bonus/texture-mapping.html
=#

mutable struct uv_checkers <: pattern
    width::Number
    height::Number
    a::Color
    b::Color
    transform::Transform
    inverse_transform::Transform
    uv_checkers(w::Number, h::Number, a::Color, b::Color; transform = DEFAULT_TRANSFORM) = update_cache!(new(w, h, a, b, transform, DEFAULT_TRANSFORM))
end

pattern_at(pat::uv_checkers, u::Number, v::Number) = ((floor(u * pat.width) + floor(v * pat.height)) % 2 == 0) ? pat.a : pat.b

function spherical_uv_map(p::VectorF)
    θ = atan(p[1], p[3])
    v = vector(p[1:3]...)
    r = norm(v)
    ϕ = acos(p[2] / r)

    u = 1 - ((θ / 2π) + 0.5)
    v = 1 - ϕ/π

    return (u, v)
end

mutable struct texture_map <: pattern
    pat::pattern
    uvmap # should be a function that takes a point and returns a u,v pair
    transform::Transform
    inverse_transform::Transform
    texture_map(pat::pattern, uvmap; transform = DEFAULT_TRANSFORM) = update_cache!(new(pat, uvmap, transform, DEFAULT_TRANSFORM))
end

pattern_at(tmap::texture_map, p::VectorF) = pattern_at(tmap.pat, tmap.uvmap(p)...)

function planar_uv_map(p::VectorF)
    u = p[1] % 1
    if u < 0 u += 1 end
    v = p[3] % 1
    if v < 0 v += 1 end
    return (u, v)
end

function cylindrical_uv_map(p::VectorF)
    θ = atan(p[1], p[3])
    u = 1 - ((θ / 2π) + 0.5)
    v = p[2] % 1
    if v < 0 v += 1 end

    return (u, v)
end

mutable struct uv_align_check <: pattern
    main::Color
    ul::Color
    ur::Color
    bl::Color
    br::Color
    transform::Transform
    inverse_transform::Transform
    uv_align_check(main::Color, ul::Color, ur::Color, bl::Color, br::Color; transform = DEFAULT_TRANSFORM) = update_cache!(new(main, ul, ur, bl, br, transform, DEFAULT_TRANSFORM))
end

function pattern_at(pat::uv_align_check, u::Number, v::Number)
    if v > 0.8
        if u < 0.2 return pat.ul end
        if u > 0.8 return pat.ur end
    elseif v < 0.2
        if u < 0.2 return pat.bl end
        if u > 0.8 return pat.br end
    end

    return pat.main
end

@enum faces LEFT=1 FRONT=2 RIGHT=3 BACK=4 UP=5 DOWN=6

function face(p::VectorF)
    coord = max(abs.(p[1:3])...)

    if coord == p[1] return RIGHT
    elseif coord == -p[1] return LEFT
    elseif coord == p[2] return UP
    elseif coord == -p[2] return DOWN
    elseif coord == p[3] return FRONT
    else return BACK end
end

function cubical_uv_map(p::VectorF)
    u = 0.0
    v = 0.0

    f = face(p)

    if f == FRONT
        u = ((p[1] + 1) % 2.0) / 2.0
        v = ((p[2] + 1) % 2.0) / 2.0
    elseif f == BACK
        u = ((1 - p[1]) % 2.0) / 2.0
        v = ((p[2] + 1) % 2.0) / 2.0
    elseif f == LEFT
        u = ((p[3] + 1) % 2.0) / 2.0
        v = ((p[2] + 1) % 2.0) / 2.0
    elseif f == RIGHT
        u = ((1 - p[3]) % 2.0) / 2.0
        v = ((p[2] + 1) % 2.0) / 2.0
    elseif f == DOWN
        u = ((p[1] + 1) % 2.0) / 2.0
        v = ((p[3] + 1) % 2.0) / 2.0
    else
        u = ((p[1] + 1) % 2.0) / 2.0
        v = ((1 - p[3]) % 2.0) / 2.0
    end

    return (u, v)
end

mutable struct cube_map <: pattern
    faces::Vector{pattern}
    transform::Transform
    inverse_transform::Transform
    # must pass faces in order L, F, R, B, U, D for pattern_at to work
    cube_map(faces::pattern...; transform = DEFAULT_TRANSFORM) = update_cache!(new([faces...], transform, DEFAULT_TRANSFORM))
end

pattern_at(c::cube_map, p::VectorF) = pattern_at(c.faces[Int(face(p))], cubical_uv_map(p)...)

mutable struct image_map <: pattern
    canvas
    transform::Transform
    inverse_transform::Transform
    image_map(canvas; transform = DEFAULT_TRANSFORM) = update_cache!(new(canvas, transform, DEFAULT_TRANSFORM))
end

function pattern_at(img::image_map, u::Number, v::Number)
    v = 1 - v
    x = u * (width(img.canvas) - 1) + 1
    y = v * (height(img.canvas) - 1) + 1
    return pixel(img.canvas, Int(round(x)), Int(round(y)))
end

#=
    bonus chapter 3 - http://raytracerchallenge.com/bonus/bounding-boxes.html
=#

# at this point i gave up trying to figure out which "chapter" stuff was supposed to go under
function _intersect(t::test_shape, r::ray)
    t.saved_ray = r
    return Intersections([])
end

_normal_at(t::test_shape, p::VectorF; hit::optional{intersection} = nothing) = vector(p[1:3]...)

import Base.contains
contains(b::aabb, p::VectorF) = all([b.min[i] <= p[i] <= b.max[i] for i=1:3])
contains(b::aabb, b2::aabb) = contains(b, b2.min) && contains(b, b2.max)
contains(b::aabb, s::shape) = contains(b, s.bbox)

# untransformed (i.e. object-space) bounds for given shapes
_bounds(t::test_shape) = aabb(point(-1, -1, -1), point(1, 1, 1))
_bounds(s::sphere) = aabb(point(-1, -1, -1), point(1, 1, 1))
_bounds(p::plane) = aabb(point(-Inf, 0, -Inf), point(Inf, 0, Inf))
_bounds(c::cube) = aabb(point(-1, -1, -1), point(1, 1, 1))
_bounds(c::cylinder) = aabb(point(-1, c.min, -1), point(1, c.max, 1))
function _bounds(c::cone)
    a = abs(c.min)
    b = abs(c.max)
    lim = max(a, b)
    return aabb(point(-lim, c.min, -lim), point(lim, c.max, lim))
end
_bounds(g::group) = aabb([c.bbox for c in g.children]...)
_bounds(c::csg) = aabb(c.l.bbox, c.r.bbox)
_bounds(t::triangle) = aabb(t.p1, t.p2, t.p3)
_bounds(t::smooth_triangle) = aabb(t.p1, t.p2, t.p3)
_bounds(c::camera) = aabb() # cameras have no volume, they are "imaginary"

explode_aabb(bs::aabb) =
    # goes around the top "counterclockwise" from min, then down, then around
    # "clockwise" to max, giving us all 8 corners of the bounding box
    (bs.min, point(bs.min[1], bs.min[2], bs.max[3]),
    point(bs.max[1], bs.min[2], bs.max[3]), point(bs.max[1], bs.min[2], bs.min[3]),
    point(bs.max[1], bs.max[2], bs.min[3]), point(bs.min[1], bs.max[2], bs.min[3]),
    point(bs.min[1], bs.max[2], bs.max[3]), bs.max)

function transform(b::aabb, mat::Transform)
    ps = explode_aabb(b)
    # remember that IEEE 754 defines Inf * 0 as NaN, which is
    # not the behavior you'd normally expect in graphics-land,
    # but is a highly probable occurrence when working specifically
    # with bounding boxes. this next if statement looks like a
    # small optimization, and it is, but its real purpose is to step
    # around a few such occurrences.
    if mat != I ps = map(p -> mat * p, ps) end
    return aabb(ps...)
end

bounds(s::shape) = transform(_bounds(s), !(s isa group || s isa csg) ? s.inherited_transform : DEFAULT_TRANSFORM)

intersects(s::shape, r::ray) = (!(s isa group) || !isempty(s.children)) ? intersects(s.bbox, r) : false
function intersects(b::aabb, r::ray)
    # copy-paste of cube intersection, but calls check_axis
    # differently and returns differently
    xtmin, xtmax = check_axis(r.origin[1], r.velocity[1], b.min[1], b.max[1])
    ytmin, ytmax = check_axis(r.origin[2], r.velocity[2], b.min[2], b.max[2])
    ztmin, ztmax = check_axis(r.origin[3], r.velocity[3], b.min[3], b.max[3])

    tmin = max(xtmin, ytmin, ztmin)
    tmax = min(xtmax, ytmax, ztmax)

    if tmin > tmax return false end

    return true
end

# bounding volume hierarchies
import Base.split
function split(b::aabb)
    dx, dy, dz = [b.max[i] - b.min[i] for i=1:3]
    greatest = max(dx, dy, dz)
    x0, y0, z0 = b.min[1:3]
    x1, y1, z1 = b.max[1:3]
    if greatest == dx x0 = x1 = x0 + dx / 2.0
    elseif greatest == dy y0 = y1 = y0 + dy / 2.0
    else z0 = z1 = z0 + dz / 2.0 end
    mid_min = point(x0, y0, z0)
    mid_max = point(x1, y1, z1)
    return aabb(b.min, mid_max), aabb(mid_min, b.max)
end

function partition!(g::group)
    lb, rb = split(g.bbox)
    ls = findall(c -> contains(lb, c), g.children)
    rs = findall(c -> contains(rb, c), g.children)
    l = g.children[ls]
    r = g.children[rs]
    deleteat!(g.children, sort(vcat(ls, rs)))
    # cache is not updated here because in divide! the
    # deleted children are added right back as subgroups
    # so don't use this function on its own recklessly
    return l, r
end

subgroup!(g::group, ss::shape...) = add_child!(g, group(children = [ss...]))

function divide!(s::shape, thresh::Number)
    # because i still can't figure out julia's type trees
    if s isa group
        if thresh <= length(s.children)
            l, r = partition!(s)
            if !isempty(l) subgroup!(s, l...) end
            if !isempty(r) subgroup!(s, r...) end
        end
        foreach(c -> divide!(c, thresh), s.children)
    elseif s isa csg
        divide!(s.l, thresh)
        divide!(s.r, thresh)
    end
end

#=
    input/output
=#

# helper for translating between PPM files and canvases within loops
function advance_xy(x,y,xlim)
    x += 1
    if x > xlim
        y += 1
        x = 1
    end
    return x,y
end

# helper for formatting "PPM matrices"
nice_str(mat, r) = strip(join(mat[r,:], " "))

function ppm_mat(can)
    # a single matrix cell (the scaled value of a single color channel)
    # written to file will require at most this many characters
    scale = "255"
    cell_size = length(scale) + 1
    # could be different if we were writing grayscale, but this is really
    # just for convenience and readability
    num_channels = 3
    # worst-case line length in chars for a given canvas =>
    # num_channels * cell_size * width(canvas) = 12 * width(can) (in our case)
    # max width of writeable matrix inferred from max line length, which is 70
    can_cells = width(can) * num_channels
    w = Int(min(can_cells, floor(70 / cell_size)))
    lines_per_row = ceil(can_cells / w)
    h = Int(height(can) * lines_per_row + 3) # magic val, dims, and scale get one line each

    mat = fill("", (h, w))
    mat[1,1] = "P3" # the magic val. accept no substitutes.
    mat[2,1:2] = string.([width(can), height(can)])
    mat[3,1] = "255"

    # x is horizontal, y is vertical, which means x is column, y is row
    y = 4
    for i=1:height(can)
        # start at beginning on each new canvas row
        x = 1
        for j=1:width(can)
            c = can[i,j]
            r, g, b = string.(scale_color_component.([red(c), green(c), blue(c)]))
            mat[y,x] = r
            x,y = advance_xy(x,y,w)
            mat[y,x] = g
            x,y = advance_xy(x,y,w)
            mat[y,x] = b
            x,y = advance_xy(x,y,w)
            if j == width(can) && x != 1 y += 1 end
        end
    end

    return mat
end

save_ppm(f, can) = writedlm(f, ppm_mat(can), " ")

function load_ppm(source)
    p = readdlm(source, comments=true) # i ❤ julia
    if p[1,1] != "P3" error("magic id $(p[1,1]) is not P3") end
    scale = p[3,1]
    w, h = p[2,1:2]
    c = canvas(w, h)
    x = y = 1
    r = g = b = -1
    for i=4:height(p)
        for j=1:width(p)
            n = p[i,j]
            if n isa Number
                if r == -1 r = descale_color_component(n, scale=scale)
                elseif g == -1 g = descale_color_component(n, scale=scale)
                elseif b == -1
                    b = descale_color_component(n, scale=scale)
                    pixel!(c, x, y, RGB(r, g, b))
                    r = g = b = -1
                    x,y = advance_xy(x,y,width(c))
                    if y > height(c) return c end
                end
            end
        end
    end
    error("bad image data, expected $w × $h, got $x × $y")
end

mutable struct OBJ
    ignored::Int
    vertices::Vector{VectorF}
    default_group::group
    groups::Dict{String, group}
    normals::Vector{VectorF}
end

function fan(vs::Vector{VectorF}, ns::Vector{VectorF} = Vector{VectorF}([]))
    ts = Vector{Union{triangle, smooth_triangle}}([])
    for i=2:length(vs)-1
        if length(ns) == 0
            t = triangle(p1=vs[1], p2=vs[i], p3=vs[i+1])
        else
            t = smooth_triangle(p1=vs[1], p2=vs[i], p3=vs[i+1], n1=ns[1], n2=ns[i], n3=ns[i+1])
        end
        push!(ts, t)
    end
    return ts
end

function load_obj(source)
    o = readdlm(source, comments=true)
    ignored = 0
    vertices = Vector{VectorF}([])
    default_group = group()
    groups = Dict{String, group}([])
    normals = Vector{VectorF}([])
    active_group = default_group

    for i=1:height(o)
        if o[i,1] == "v"
            push!(vertices, point(o[i,2:4]...))
        elseif o[i,1] == "f"
            j = findfirst(n -> !(n isa Number), o[i,2:width(o)])
            if isnothing(j)
                j = width(o)
                if j >= 4
                    add_child!(active_group, fan(vertices[o[i,2:j]])...)
                elseif j < 4
                    error("invalid face $(o[i,:]): not enough vertices")
                end
            else
                vsind = []
                nsind = []
                for j=2:width(o)
                    # ignoring 2nd value, the texture vertex, which i haven't
                    # implemented yet, also assumes normal is always defined.
                    # this bit would have to be completely redone if i decided
                    # to do texture vertices.
                    v = parse.(Int, split(o[i,j], '/')[[1,3]])
                    push!(vsind, v[1])
                    push!(nsind, v[2])
                end
                if length(vsind) < 3
                    error("invalid face $(o[i,:]): not enough vertices")
                end
                add_child!(active_group, fan(vertices[vsind], normals[nsind])...)
            end
        elseif o[i,1] == "g"
            g = o[i,2]
            if !haskey(groups, g) groups[g] = group() end
            active_group = groups[g]
        elseif o[i,1] == "vn"
            push!(normals, vector(o[i,2:4]...))
        else
            ignored += 1
        end
    end

    return OBJ(ignored, vertices, default_group, groups, normals)
end

group(o::OBJ) = group(children = [values(o.groups)..., o.default_group])

#=
    demos
=#

DEFAULT_GROUP_SIZE = 500 # someone on some forum post suggested that 500 was a good number

function update_cache!(s, t = nothing)
    if !exists(t) t = s.transform end
    st = typeof(s)
    if hasfield(st, :transform)
        s.transform = t
        if hasfield(st, :inverse_transform)
            s.inverse_transform = inv(s.transform)
        end
        if hasfield(st, :inherited_transform)
            s.inherited_transform = inherited_transform(s)
            if hasfield(st, :inverse_inherited_transform)
                s.inverse_inherited_transform = inv(s.inherited_transform)
            end
        end
    end
    if s isa group foreach(c -> update_cache!(c), s.children)
    elseif s isa csg
        update_cache!(s.l)
        update_cache!(s.r)
    end
    # this has to go after children are updated, or shapes
    # that depend on child transforms for their bounding boxes
    # will not update correctly
    if hasfield(st, :bbox) s.bbox = bounds(s) end
    return s
end

function chain_transforms(ts, scn::scene = scene())
    s = DEFAULT_TRANSFORM
    for t ∈ ts
        if t isa String && t ∈ keys(scn.transforms) s = scn.transforms[t] * s
        elseif t[1] == "translate" s = translation(t[2:4]...) * s
        elseif t[1] == "scale" s = scaling(t[2:4]...) * s
        elseif t[1] == "rotate-x" s = rotation_x(t[2]) * s
        elseif t[1] == "rotate-y" s = rotation_y(t[2]) * s
        elseif t[1] == "rotate-z" s = rotation_z(t[2]) * s
        elseif t[1] == "reflect-x" s = reflection_x * s
        elseif t[1] == "reflect-y" s = reflection_y * s
        elseif t[1] == "reflect-z" s = reflection_z * s
        elseif t[1] == "shear" s = shearing(t[2:7]...) * s
        end
    end
    return s
end

function parse_uvpat(puv::Dict{Any, Any})
    ptype = puv["type"]
    if ptype == "checkers"
        uvpat = uv_checkers(
            puv["width"],
            puv["height"],
            RGB(puv["colors"][1]...),
            RGB(puv["colors"][2]...)
        )
    elseif ptype == "align_check"
        cols = puv["colors"]
        uvpat = uv_align_check(
            RGB(cols["main"]...),
            RGB(cols["ul"]...),
            RGB(cols["ur"]...),
            RGB(cols["bl"]...),
            RGB(cols["br"]...)
        )
    elseif ptype == "image"
        uvpat = image_map(load_ppm(puv["file"]))
    end

    return uvpat
end

function apply_material!(s::material, m::Dict{Any, Any}, scn::scene = scene())
    if haskey(m, "color") s.color = RGB(m["color"]...) end
    if haskey(m, "ambient") s.ambient = m["ambient"] end
    if haskey(m, "diffuse") s.diffuse = m["diffuse"] end
    if haskey(m, "specular") s.specular = m["specular"] end
    if haskey(m, "shininess") s.shininess = m["shininess"] end
    if haskey(m, "reflective") s.reflective = m["reflective"] end
    if haskey(m, "transparency") s.transparency = m["transparency"] end
    if haskey(m, "refractive-index") s.refractive_index = m["refractive-index"] end
    if haskey(m, "pattern")
        p = m["pattern"]
        t = p["type"]
        if t == "checkers" s.pattern = checkers()
        elseif t == "stripes" s.pattern = stripes()
        elseif t == "gradient" s.pattern = gradient()
        elseif t == "rings" s.pattern = rings()
        elseif t == "map"
            pmap = p["mapping"]
            if pmap == "spherical" s.pattern = texture_map(parse_uvpat(p["uv_pattern"]), spherical_uv_map)
            elseif pmap == "planar" s.pattern = texture_map(parse_uvpat(p["uv_pattern"]), planar_uv_map)
            elseif pmap == "cylindrical" s.pattern = texture_map(parse_uvpat(p["uv_pattern"]), cylindrical_uv_map)
            elseif pmap == "cube"
                # remember: L, F, R, B, U, D
                s.pattern = cube_map(
                    parse_uvpat(p["left"]),
                    parse_uvpat(p["front"]),
                    parse_uvpat(p["right"]),
                    parse_uvpat(p["back"]),
                    parse_uvpat(p["up"]),
                    parse_uvpat(p["down"]),
                )
            end
        end
        if haskey(p, "transform") update_cache!(s.pattern, chain_transforms(p["transform"], scn)) end
        if haskey(p, "colors")
            s.pattern.a = RGB(p["colors"][1]...)
            s.pattern.b = RGB(p["colors"][2]...)
        end
    end
end

# for the christmas scene:
# https://forum.raytracerchallenge.com/thread/16/merry-christmas-scene-description
function fir_branch()
    # the length of the branch
    len = 2.0
    # the radius of the branch
    radius = 0.025
    # how many groups of needles cover the branch
    segments = 20
    # how needles per group, or segment
    per_segment = 24
    # the branch itself, just a cylinder
    branch = cylinder(
        min=0, max=len,
        transform=scaling(radius, 1, radius),
        material=material(color=RGB(0.5, 0.35, 0.26), ambient=0.2, specular=0, diffuse=0.6)
    )
    # how much branch each segment gets
    seg_size = len / (segments - 1)
    # the radial distance, in radians, between adjacent needles
    # in a group
    θ = 2.1 * π / per_segment
    # the maximum length of each needle
    max_len = 20.0 * radius
    # the group that will contain the branch and all needles
    object = group(children=[branch])

    for y=0:segments-1
        # create a subgroup for each segment of needles
        subgrp = group()
        for i=0:per_segment-1
            # each needle is a triangle.
            # y_base y coordinate of the base of the triangle
            y_base = seg_size * y + rand() * seg_size

            # y_tip is the y coordinate of the tip of the triangle
            y_tip = y_base - rand() * seg_size

            # y_angle is angle (in radians) that the needle should be
            # rotated around the branch.
            y_angle = i * θ + rand() * θ

            # how long is the needle?
            needle_len = max_len / 2 * (1 + rand())

            # how much is the needle offset from the center of the branch?
            ofs = radius / 2

            # the three points of the triangle that form the needle
            p1 = point(ofs, y_base, ofs)
            p2 = point(-ofs, y_base, ofs)
            p3 = point(0.0, y_tip, needle_len)

            # create, transform, and texture the needle
            tri = triangle(
                p1=p1, p2=p2, p3=p3,
                transform=rotation_y(y_angle),
                material=material(color=RGB(0.26, 0.36, 0.16), specular=0.1)
            )

            add_child!(subgrp, tri)
        end

        add_child!(object, subgrp)
    end

    divide!(object, DEFAULT_GROUP_SIZE)

    return object
end

function parse_entity(scn::scene, e::Dict{Any, Any})
    if haskey(e, "add") o = e["add"]
    elseif haskey(e, "type") o = e["type"] end

    if o == "camera"
        s = camera(
            hsize=e["width"],
            vsize=e["height"],
            fov=e["field-of-view"],
            transform=view_transform(point(e["from"]...), point(e["to"]...), vector(e["up"]...))
        )
    elseif o == "light"
        if haskey(e, "at")
            s = point_light(point(e["at"]...), RGB(e["intensity"]...))
        elseif haskey(e, "corner")
            s = area_light(
            point(e["corner"]...),
            vector(e["uvec"]...),
            e["usteps"],
            vector(e["vvec"]...),
            e["vsteps"],
            RGB(e["intensity"]...),
            (!haskey(e, "jitter") || e["jitter"]) ? sequence() : sequence(0))
        end
    else
        if o ∈ keys(scn.entities) s = deepcopy(scn.entities[o])
        elseif o == "obj"
            s = group(load_obj(e["file"]))
        elseif o == "sphere" s = sphere()
        elseif o == "plane" s = plane()
        elseif o == "cube" s = cube()
        elseif o == "fir_branch" s = fir_branch()
        elseif o == "group"
            s = group()
            if haskey(e, "children")
                add_child!(s, [parse_entity(scn, c) for c ∈ e["children"]]...)
            end
        elseif o == "csg"
            s = csg(
                Symbol(e["operation"]),
                parse_entity(scn, e["left"]),
                parse_entity(scn, e["right"])
            )
        else
            if o == "cylinder" s = cylinder()
            elseif o == "cone" s = cone() end
            if haskey(e, "min") s.min = e["min"] end
            if haskey(e, "max") s.max = e["max"] end
            if haskey(e, "closed") s.closed = e["closed"] end
        end
        if haskey(e, "shadow") s.shadow = e["shadow"] end
        if haskey(e, "transform") update_cache!(s, chain_transforms(e["transform"], scn)) end
        if haskey(e, "material")
            m = e["material"]
            if m isa String
                s.material = scn.materials[m]
            else
                if !exists(s.material) s.material = material() end # needed for groups and csgs
                apply_material!(s.material, e["material"], scn)
            end
            propagate_material!(s)
        end
    end

    return s
end

function add_entity!(scn::scene, e::Dict{Any, Any})
    ent = parse_entity(scn, e)
    if ent isa camera
        scn.cam = ent
    elseif ent isa area_light
        push!(scn.w.lights, ent)
    elseif ent isa shape
        push!(scn.w.objects, ent)
    end
    return ent
end

function load_scene(f)
    yml = YAML.load_file(f)
    scn = scene()
    for e ∈ yml
        if haskey(e, "add")
            scn.entities["$(e["add"])-$(uuid1())"] = add_entity!(scn, e)
        elseif haskey(e, "define")
            d = e["define"]
            v = e["value"]
            if v isa Dict
                if !haskey(v, "add") && d ∉ keys(scn.materials)
                    if haskey(e, "extend") && e["extend"] ∈ keys(scn.materials) m = deepcopy(scn.materials[e["extend"]])
                    else m = material() end
                    apply_material!(m, v, scn)
                    scn.materials[d] = m
                elseif d ∉ keys(scn.entities)
                    scn.entities[d] = parse_entity(scn, v)
                end
            elseif v isa Array && d ∉ keys(scn.transforms)
                scn.transforms[d] = chain_transforms(v, scn)
            end
        end
    end
    return scn
end

raytrace_scene(scn::scene) = scn, raytrace(scn)
raytrace_scene(f) = raytrace_scene(load_scene(f))
>>>>>>> cf436c78

SDL2 = SimpleDirectMediaLayer
export SDL2

# helpers
DEFAULT_TRANSFORM = Array{Float64, 2}(I(4))
export DEFAULT_TRANSFORM
Transform = Array{Float64, 2}
export Transform
VectorF = Vector{Float64}
export VectorF
optional{T} = Union{Nothing, T}
export optional
# found myself doing this a lot
exists(thing) = !isnothing(thing)
export exists

my_eps = eps() * 1e8
my_floor(x::Number) = (abs(x) <= my_eps) ? 0.0 : floor(x)
export my_eps, my_floor

# chapter 1
export point, vector, cross

# chapter 2
export canvas, pixel, pixel!, pixels, flat, hadamard

# chapter 3
export submatrix, minor, cofactor, invertible

# chapter 4
export translation, scaling, reflection_x, reflection_y, reflection_z, rotation_x, rotation_y, rotation_z, shearing

# chapter 5
export ray, sphere, intersect, _intersect, intersection, intersections, Intersections, hit, transform

# chapter 6
export normal_at, _normal_at, reflect, point_light, material, lighting, round_color, clamp_color, scale_color_component, descale_color_component

# chapter 7
export world, default_world, prepare_computations, shade_hit, color_at, view_transform, camera, ray_for_pixel, raytrace

# chapter 8
export is_shadowed

# chapter 9
export shape, test_shape, plane

# chapter 10
export pattern, pattern_at, pattern_at_object, test_pattern, stripes, gradient, rings, checkers

# chapter 11
export glass_sphere, reflected_color, refracted_color, schlick
DEFAULT_RECURSION_LIMIT = 5
export DEFAULT_RECURSION_LIMIT

# chapter 12
export cube, check_axis

# chapter 13
export cylinder, intersect_caps!, check_cap, cone

# chapter 14
export group, propagate_material!, add_child!, has_child, has_children, inherited_transform, world_to_object, normal_to_world, aabb, _bounds, explode_aabb, bounds, intersects

# chapter 15
export triangle, smooth_triangle

# chapter 16
export csg, intersection_allowed, csg_filter

# bonus chapter 1
export point_on_light, area_light, intensity_at, sequence, next

# bonus chapter 2
export uv_pattern, uv_checkers, uv_align_check, spherical_uv_map, texture_map, planar_uv_map, cylindrical_uv_map, faces, LEFT, RIGHT, FRONT, BACK, UP, DOWN, face, cubical_uv_map, cube_map, image_map

# bonus chapter 3
export add_points!, partition!, subgroup!, divide!

# input/output
export advance_xy, nice_str, ppm_mat, save_ppm, load_ppm, load_obj, OBJ, fan

# demo
export DEFAULT_GROUP_SIZE, scene, load_scene, update_cache!, chain_transforms, parse_uvpat, apply_material!, fir_branch, parse_entity, add_entity!, raytrace_scene

#=
    chapter 1
=#

# point and vector are just length-4 arrays with particular valuesin the last
# index. x, y, z, and w are kept consistently in the same index by convention
# for now, crowding the namespace with one-letter identifiers is bad and
# overriding getproperty and setproperty! for Vector is worse.
point(x, y, z) = [x, y, z, 1.0]
vector(x, y, z) = [x, y, z, 0.0]
# cross(x, y) == y × x, NOT x × y. this is due to matching up test
# cases with the expectations of julia's cross product function.
cross(x::VectorF, y::VectorF) = vector((y[1:3] × x[1:3])...)

#=
    chapter 2
=#

# height is number of rows, which in julia is the first dimension.
# width is number of columns, which in julia is the second dimension.
# also you have to be careful about Color types if precision matters to you.
canvas(w::Int, h::Int, c = RGB{Float64}(colorant"black")) = fill(c, (h, w))
pixel(mat, x::Int, y::Int) = mat[y,x]
pixel!(mat, x::Int, y::Int, c::Color) = mat[y,x] = c
pixels(mat) = flat(mat)
flat(mat) = reshape(mat, (prod(size(mat)), 1))
# stopgap solution from https://github.com/JuliaGraphics/ColorVectorSpace.jl/issues/119#issuecomment-573167024
# while waiting for long-term solution from https://github.com/JuliaGraphics/ColorVectorSpace.jl/issues/126
hadamard(c1, c2) = mapc(*, c1, c2)
round_color(c::Color, digits::Int = 5) = mapc(chan -> round(chan, digits=digits), c)
clamp_color(c::Color) = mapc(chan -> clamp(chan, 0, 1), c)
scale_color_component(c::Number; scale=255) = Int(round(clamp(c * scale, 0, scale))) # added while working on input/output
descale_color_component(c::Number; scale=255) = clamp(c / scale, 0, 1) # added while working on input/output

#=
    chapter 3
=#

function submatrix(mat, r::Int, c::Int)
    h = height(mat)
    w = width(mat)
    mask = [row != r && col != c for row=1:h, col=1:w]
    return reshape(mat[mask], (h-1,w-1))
end

minor(mat, r::Int, c::Int) = det(submatrix(mat, r, c))
cofactor(mat, r::Int, c::Int) = minor(mat, r, c) * (-1)^(r+c)
invertible(mat) = det(mat) != 0

#=
    chapter 4
=#

translation(x, y, z) = [
    1 0 0 x
    0 1 0 y
    0 0 1 z
    0 0 0 1
]

scaling(x, y, z) = [
    x 0 0 0
    0 y 0 0
    0 0 z 0
    0 0 0 1
]

reflection_x = scaling(-1, 1, 1)
reflection_y = scaling(1, -1, 1)
reflection_z = scaling(1, 1, -1)

rotation_x(r) = [
    1 0 0 0
    0 cos(r) -sin(r) 0
    0 sin(r) cos(r) 0
    0 0 0 1
]

rotation_y(r) = [
    cos(r) 0 sin(r) 0
    0 1 0 0
    -sin(r) 0 cos(r) 0
    0 0 0 1
]

rotation_z(r) = [
    cos(r) -sin(r) 0 0
    sin(r) cos(r) 0 0
    0 0 1 0
    0 0 0 1
]

shearing(xy, xz, yx, yz, zx, zy) = [
    1 xy xz 0
    yx 1 yz 0
    zx zy 1 0
    0 0 0 1
]

#=
    chapter 5
=#

# axially-aligned bounding box, created in chapter 14,
# polished and extended in bonus chapter 3, further
# refined (and moved here) while working on demos
mutable struct aabb
    min::VectorF # top-left point (not sure if z would be forward or back here)
    max::VectorF # lower-right point
    aabb() = new(point(Inf, Inf, Inf), point(-Inf, -Inf, -Inf))
end

function add_points!(b::aabb, ps::VectorF...)
    b.min = point([min(b.min[i], [p[i] for p ∈ ps]...) for i=1:3]...)
    b.max = point([max(b.max[i], [p[i] for p ∈ ps]...) for i=1:3]...)
end

add_points!(b::aabb, b2::aabb) = add_points!(b, b2.min, b2.max)
add_points!(b::aabb, bs::aabb...) = foreach(b2 -> add_points!(b, b2), bs)

function aabb(ps::VectorF...)
    b = aabb()
    add_points!(b, ps...)
    return b
end

function aabb(bs::aabb...)
    b = aabb()
    add_points!(b, bs...)
    return b
end

mutable struct ray
    origin::VectorF
    # the book calls this field "direction", but in my mind direction
    # is a unit vector which you combine with a magnitude (speed)
    # to get velocity, and the book uses direction mathematically
    # like a velocity, so i'm calling it velocity.
    velocity::VectorF
end

abstract type pattern end # chapter 10

# material added in chapter 6, put here for compilation
mutable struct material
    color::Color
    ambient::Float64
    diffuse::Float64
    specular::Float64
    shininess::Float64
    pattern::optional{pattern}
    reflective::Float64 # chapter 11
    transparency::Float64 # chapter 11
    refractive_index::Float64 # chapter 11
    material(; color = colorant"white", ambient = 0.1, diffuse = 0.9, specular = 0.9, shininess = 200.0, pattern = nothing, reflective = 0.0, transparency = 0.0, refractive_index = 1.0) = new(color, ambient, diffuse, specular, shininess, pattern, reflective, transparency, refractive_index)
end

abstract type shape end # chapter 9

mutable struct test_shape <: shape
    transform::Transform
    material::material
    parent::optional{shape}
    saved_ray::optional{ray}
    shadow::Bool
    inverse_transform::Transform
    inherited_transform::Transform
    inverse_inherited_transform::Transform
    bbox::aabb
    test_shape(; transform = DEFAULT_TRANSFORM, material = material(), parent = nothing, r = nothing, shadow = true) = update_cache!(new(transform, material, parent, r, shadow, DEFAULT_TRANSFORM, DEFAULT_TRANSFORM, DEFAULT_TRANSFORM, aabb()))
end

# chapter 14
mutable struct group <: shape
    transform::Transform
    material::optional{material}
    children::Vector{<:shape}
    parent::optional{shape}
    inverse_transform::Transform
    inherited_transform::Transform
    inverse_inherited_transform::Transform
    bbox::aabb
    function group(; transform = DEFAULT_TRANSFORM, children = Vector{shape}([]), material = nothing, parent = nothing)
        g = new(transform, material, Vector{shape}([]), parent, DEFAULT_TRANSFORM, DEFAULT_TRANSFORM, DEFAULT_TRANSFORM, aabb())
        add_child!(g, children...)
        return g
    end
end

mutable struct sphere <: shape # chapter 9
    transform::Transform
    material::material
    parent::optional{shape}
    shadow::Bool
    inverse_transform::Transform
    inherited_transform::Transform
    inverse_inherited_transform::Transform
    bbox::aabb
    sphere(; transform = DEFAULT_TRANSFORM, material = material(), parent = nothing, shadow = true) = update_cache!(new(transform, material, parent, shadow, DEFAULT_TRANSFORM, DEFAULT_TRANSFORM, DEFAULT_TRANSFORM, aabb()))
end

# chapter 9; literally exactly the same as sphere,
# the only purpose of this struct is to facilitate
# dispatch. unsure how to refactor though.
mutable struct plane <: shape
    transform::Transform
    material::material
    parent::optional{shape}
    shadow::Bool
    inverse_transform::Transform
    inherited_transform::Transform
    inverse_inherited_transform::Transform
    bbox::aabb
    plane(; transform = DEFAULT_TRANSFORM, material = material(), parent = nothing, shadow = true) = update_cache!(new(transform, material, parent, shadow, DEFAULT_TRANSFORM, DEFAULT_TRANSFORM, DEFAULT_TRANSFORM, aabb()))
end

# chapter 12
mutable struct cube <: shape
    transform::Transform
    material::material
    parent::optional{shape}
    shadow::Bool
    inverse_transform::Transform
    inherited_transform::Transform
    inverse_inherited_transform::Transform
    bbox::aabb
    cube(; transform = DEFAULT_TRANSFORM, material = material(), parent = nothing, shadow = true) = update_cache!(new(transform, material, parent, shadow, DEFAULT_TRANSFORM, DEFAULT_TRANSFORM, DEFAULT_TRANSFORM, aabb()))
end

# chapter 13
mutable struct cylinder <: shape
    transform::Transform
    material::material
    min::Float64
    max::Float64
    closed::Bool
    parent::optional{shape}
    shadow::Bool
    inverse_transform::Transform
    inherited_transform::Transform
    inverse_inherited_transform::Transform
    bbox::aabb
    cylinder(; transform = DEFAULT_TRANSFORM, material = material(), min = -Inf, max = Inf, closed = false, parent = nothing, shadow = true) = update_cache!(new(transform, material, min, max, closed, parent, shadow, DEFAULT_TRANSFORM, DEFAULT_TRANSFORM, DEFAULT_TRANSFORM, aabb()))
end

# chapter 13
mutable struct cone <: shape
    transform::Transform
    material::material
    min::Float64
    max::Float64
    closed::Bool
    parent::optional{shape}
    shadow::Bool
    inverse_transform::Transform
    inherited_transform::Transform
    inverse_inherited_transform::Transform
    bbox::aabb
    cone(; transform = DEFAULT_TRANSFORM, material = material(), min = -Inf, max = Inf, closed = false, parent = nothing, shadow = true) = update_cache!(new(transform, material, min, max, closed, parent, shadow, DEFAULT_TRANSFORM, DEFAULT_TRANSFORM, DEFAULT_TRANSFORM, aabb()))
end

# chapter 15
mutable struct triangle <: shape
    p1::VectorF # p == point, i.e. vertex
    p2::VectorF
    p3::VectorF
    e1::VectorF # e == edge, i.e. side
    e2::VectorF
    n::VectorF # n == normal, i.e. pre-calculated surface normal
    transform::Transform
    material::material
    parent::optional{shape}
    shadow::Bool
    inverse_transform::Transform
    inherited_transform::Transform
    inverse_inherited_transform::Transform
    bbox::aabb
    function triangle(; p1::VectorF, p2::VectorF, p3::VectorF, transform::Transform = DEFAULT_TRANSFORM, material = material(), parent = nothing, shadow = true)
        e1 = p2 - p1
        e2 = p3 - p1
        n = normalize(cross(e2, e1))
        return update_cache!(new(p1, p2, p3, p2 - p1, p3 - p1, n, transform, material, parent, shadow, DEFAULT_TRANSFORM, DEFAULT_TRANSFORM, DEFAULT_TRANSFORM, aabb()))
    end
end

# chapter 15
mutable struct smooth_triangle <: shape
    p1::VectorF
    p2::VectorF
    p3::VectorF
    e1::VectorF
    e2::VectorF
    n1::VectorF
    n2::VectorF
    n3::VectorF
    transform::Transform
    material::material
    parent::optional{shape}
    shadow::Bool
    inverse_transform::Transform
    inherited_transform::Transform
    inverse_inherited_transform::Transform
    bbox::aabb
    smooth_triangle(; p1::VectorF, p2::VectorF, p3::VectorF, n1::VectorF, n2::VectorF, n3::VectorF, transform::Transform = DEFAULT_TRANSFORM, material = material(), parent = nothing, shadow = true) = update_cache!(new(p1, p2, p3, p2 - p1, p3 - p1, n1, n2, n3, transform, material, parent, shadow, DEFAULT_TRANSFORM, DEFAULT_TRANSFORM, DEFAULT_TRANSFORM, aabb()))
end

# remember, can't use our cached transforms here because this is where they are calculated
inherited_transform(s::shape)::Transform = ((exists(s.parent)) ? inherited_transform(s.parent) : DEFAULT_TRANSFORM) * s.transform

mutable struct intersection
    t::Number
    object::shape
    u::optional{Number}
    v::optional{Number}
    intersection(t, object; u = nothing, v = nothing) = new(t, object, u, v)
end

Intersections = Vector{intersection}

intersections(is::intersection...) = Intersections([is...])
transform(r::ray, mat::Array{Int, 2}) = transform(r, Float64.(mat))
transform(r::ray, mat::Transform) = ray(mat * r.origin, mat * r.velocity)

import Base.position
position(r::ray, t::Number) = r.origin + r.velocity * t

import Base.intersect
intersect(s::shape, r::ray) = _intersect(s, (s isa group) ? r : transform(r, s.inverse_inherited_transform)) # chapter 9 and chapter 14

hit(is::Intersections) = (all(map(i -> i.t < 0, is))) ? nothing : is[argmin(map(i -> (i.t < 0) ? Inf : i.t, is))]

#=
    chapter 6
=#

function normal_at(s::shape, p::VectorF; hit::optional{intersection} = nothing)
    # chapter 14 onwards
    lp = world_to_object(s, p)
    ln = _normal_at(s, lp, hit=hit)
    return normal_to_world(s, ln)
end

reflect(v::VectorF, n::VectorF) = v - (n * (2 * (v ⋅ n)))

function lighting(m, l, p, eyev, normalv, intensity = 1.0; object::optional{shape} = nothing)
    # this convoluted expression is necessary for lighting test cases where you have a material without an object
    c = (exists(m.pattern)) ? ((exists(object)) ? pattern_at_object(m.pattern, object, p) : pattern_at(m.pattern, p)) : m.color # chapter 10
    effective_color = hadamard(c, l.intensity)
    ambient = effective_color * m.ambient
    dssum = colorant"black"
    for v=0:l.vsteps-1
        for u=0:l.usteps-1
            diffuse = colorant"black"
            specular = colorant"black"

            pos = point_on_light(l, u, v)
            lightv = normalize(pos - p)
            light_dot_normal = lightv ⋅ normalv
            if light_dot_normal >= 0
                diffuse = effective_color * m.diffuse * light_dot_normal
                reflectv = reflect(-lightv, normalv)
                reflect_dot_eye = reflectv ⋅ eyev
                if reflect_dot_eye > 0
                    factor = reflect_dot_eye ^ m.shininess
                    specular = l.intensity * m.specular * factor
                end
            end

            dssum += diffuse + specular
        end
    end

    return ambient + (dssum / l.samples) * intensity
end

#=
    chapter 7
=#

mutable struct world
    lights
    objects
    world(; lights = [], objects = []) = new(lights, objects)
end

function default_world(; light = point_light(point(-10, 10, -10), colorant"white"), t1 = DEFAULT_TRANSFORM, m1 = material(color = RGB(0.8, 1.0, 0.6), diffuse = 0.7, specular = 0.2), t2 = scaling(0.5, 0.5, 0.5), m2 = material())
    s1 = sphere(transform = t1, material = m1)
    s2 = sphere(transform = t2, material = m2)
    w = world()
    push!(w.lights, light)
    push!(w.objects, s1, s2)
    return w
end

intersect(w::world, r::ray) = Intersections(sort([i for o in w.objects for i in intersect(o, r)], by=(i)->i.t))

mutable struct computations
    t::Number
    object
    point::VectorF
    eyev::VectorF
    normalv::VectorF
    inside::Bool
    over_point::VectorF # chapter 8
    under_point::VectorF # chapter 11
    reflectv::VectorF # chapter 11
    n1::Float64
    n2::Float64
end

function prepare_computations(i::intersection, r::ray, xs::optional{Intersections} = nothing)
    t = i.t
    object = i.object
    p = position(r, t)
    eyev = -r.velocity
    normalv = normal_at(object, p, hit=i)
    inside = false
    if normalv ⋅ eyev < 0
        normalv = -normalv
        inside = true
    end
    #=
        chapter 8

        the book has us adjusting only by ϵ, but that doesn't appear
        to be enough for me. so i added zeros until the "fleas" went
        away, and i'll revisit my approach later if it breaks somehow.
    =#
    over_point = p + (normalv * my_eps)

    #=
        chapter 11
    =#

    under_point = p - (normalv * my_eps)

    reflectv = reflect(r.velocity, normalv)
    n1 = 1.0
    n2 = 1.0
    if exists(xs)
        containers = []

        for x in xs
            if x == i
                if isempty(containers)
                    n1 = 1.0
                else
                    n1 = last(containers).material.refractive_index
                end
            end

            if x.object ∈ containers
                filter!(s -> s != x.object, containers)
            else
                push!(containers, x.object)
            end

            if x == i
                if isempty(containers)
                    n2 = 1.0
                else
                    n2 = last(containers).material.refractive_index
                end
                break
            end
        end
    end

    return computations(t, object, p, eyev, normalv, inside, over_point, under_point, reflectv, n1, n2)
end

function shade_hit(w::world, c::computations, remaining::Int = DEFAULT_RECURSION_LIMIT)
    #=
        chapter 8

        doing shadows with multiple lights is sorta weird.
        something in shadow from one light may not be in shadow
        from a different light, but the expected lighting result
        for a point in shadow is always the ambient color of the
        object's material, so in a scene with multiple lights an
        object that is unlit by several of them will have its ambient
        color added multiple times, which doesn't seem right, and
        this isn't a case the book tests. nor is it simple to do this
        inside the lighting function. my solution for this is to do
        all the shadow calculations before the lighting calculations
        and either use the results in the sum or straight-up return
        the object's ambient color.
        unsure how to handle the object's ambient color being added multiple
        times from multiple light sources, but for now i'll assume that will
        be handled by the blending that occurs in the lighting function.
        i guess for several lit vs unlit sources, i'd need to sum the results
        from only the lit ones.

        bonus chapter 1

        area lights and soft shadows made this function a lot simpler.
    =#

    surface = sum(map(l -> lighting(c.object.material, l, c.over_point, c.eyev, c.normalv, intensity_at(l, c.over_point, w), object = c.object), w.lights))

    # chapter 11
    reflected = reflected_color(w, c, remaining)
    refracted = refracted_color(w, c, remaining)
    m = c.object.material
    if m.reflective > 0 && m.transparency > 0
        reflectance = schlick(c)
        return surface + reflected * reflectance + refracted * (1 - reflectance)
    else
        return surface + reflected + refracted
    end
end

function color_at(w::world, r::ray, remaining::Int = DEFAULT_RECURSION_LIMIT)
    is = intersect(w, r)
    h = hit(is)
    c = colorant"black"
    if exists(h)
        c = shade_hit(w, prepare_computations(h, r, is), remaining)
    end
    return c
end

function view_transform(from, to, up)
    forward = normalize(to - from)
    upn = normalize(up)
    left = cross(upn, forward)
    true_up = cross(forward, left)
    ornt = [
        left[1] left[2] left[3] 0
        true_up[1] true_up[2] true_up[3] 0
        -forward[1] -forward[2] -forward[3] 0
        0 0 0 1
    ]
    return ornt * translation(-from[1], -from[2], -from[3])
end

mutable struct camera <: shape
    hsize::Number
    vsize::Number
    fov::Number
    transform::Transform
    material::optional{material}
    parent::optional{shape}
    half_view::Number
    aspect::Number
    half_width::Number
    half_height::Number
    pixel_size::Number
    inverse_transform::Transform
    inherited_transform::Transform
    inverse_inherited_transform::Transform
    bbox::aabb
    function camera(; hsize = 160, vsize = 120, fov = π / 2, transform = DEFAULT_TRANSFORM)
        half_view = tan(fov / 2)
        aspect = hsize / vsize
        half_width = half_view
        half_height = half_view
        if aspect >= 1
            half_height /= aspect
        else
            half_width *= aspect
        end
        pixel_size = (half_width * 2) / hsize
        return update_cache!(new(hsize, vsize, fov, transform, nothing, nothing, half_view, aspect, half_width, half_height, pixel_size, DEFAULT_TRANSFORM, DEFAULT_TRANSFORM, DEFAULT_TRANSFORM, aabb()))
    end
end

function ray_for_pixel(c::camera, px::Int, py::Int)
    xoff = (px + 0.5) * c.pixel_size
    yoff = (py + 0.5) * c.pixel_size
    wx = c.half_width - xoff
    wy = c.half_height - yoff
    pix = c.inverse_transform * point(wx, wy, -1)
    orgn = c.inverse_transform * point(0, 0, 0)
    dir = normalize(pix - orgn)
    return ray(orgn, dir)
end

function raytrace(cam::camera, w::world)
    img = canvas(cam.hsize, cam.vsize)
    for y=1:cam.vsize
        for x=1:cam.hsize
            r = ray_for_pixel(cam, x, y)
            c = color_at(w, r)
            pixel!(img, x, y, clamp_color(c))
        end
    end
    return img
end

#=
    chapter 8
=#

function is_shadowed(w::world, lpos::VectorF, p::VectorF)
    v = lpos - p
    dist = norm(v)
    dir = normalize(v)
    r = ray(p, dir)
    is = intersect(w, r)
    return any(i -> i.t < dist && i.t > 0 && i.object.shadow, is)
end

#=
    chapter 9
=#

# algorithm written in chapter 5 and refactored to here in chapter 9
function _intersect(s::sphere, r::ray)
    sphere_to_ray = r.origin - point(0, 0, 0) # all spheres centered at origin for now
    a = r.velocity ⋅ r.velocity
    b = 2 * r.velocity ⋅ sphere_to_ray
    c = sphere_to_ray ⋅ sphere_to_ray - 1

    discriminant = b^2 - 4 * a * c

    if discriminant < 0
        return Intersections([])
    end

    t1 = (-b - √discriminant) / 2a
    t2 = (-b + √discriminant) / 2a

    return intersections(intersection(t1, s), intersection(t2, s))
end

# algorithm written in chapter 6 and refactored to here in chapter 9
_normal_at(s::sphere, op::VectorF; hit::optional{intersection} = nothing) = op - point(0, 0, 0)

function _intersect(p::plane, r::ray)
    if abs(r.velocity[2]) < my_eps
        return Intersections([])
    end

    t = -r.origin[2] / r.velocity[2]
    return intersections(intersection(t, p))
end

_normal_at(p::plane, op::VectorF; hit::optional{intersection} = nothing) = vector(0, 1, 0) # we're in object space, and the normal is the same everywhere...

#=
    chapter 10
=#

# chapter 11
mutable struct test_pattern <: pattern
    transform::Transform
    inverse_transform::Transform
    test_pattern(; a = colorant"white", b = colorant"black", transform = DEFAULT_TRANSFORM) = update_cache!(new(transform, DEFAULT_TRANSFORM))
end

mutable struct stripes <: pattern
    a::Color
    b::Color
    transform::Transform
    inverse_transform::Transform
    stripes(; a = colorant"white", b = colorant"black", transform = DEFAULT_TRANSFORM) = update_cache!(new(a, b, transform, DEFAULT_TRANSFORM))
end

mutable struct gradient <: pattern
    a::Color
    b::Color
    transform::Transform
    inverse_transform::Transform
    gradient(; a = colorant"white", b = colorant"black", transform = DEFAULT_TRANSFORM) = update_cache!(new(a, b, transform, DEFAULT_TRANSFORM))
end

mutable struct rings <: pattern
    a::Color
    b::Color
    transform::Transform
    inverse_transform::Transform
    rings(; a = colorant"white", b = colorant"black", transform = DEFAULT_TRANSFORM) = update_cache!(new(a, b, transform, DEFAULT_TRANSFORM))
end

mutable struct checkers <: pattern
    a::Color
    b::Color
    transform::Transform
    inverse_transform::Transform
    checkers(; a = colorant"white", b = colorant"black", transform = DEFAULT_TRANSFORM) = update_cache!(new(a, b, transform, DEFAULT_TRANSFORM))
end

pattern_at(pat::test_pattern, p::VectorF) = RGB(Float64.(p[1:3])...)
pattern_at(pat::stripes, p::VectorF) = (floor(p[1]) % 2 == 0) ? pat.a : pat.b
function pattern_at(pat::gradient, p::VectorF)
    # when you want to handle "negative" colors differently than your library
    a, b = pat.a, pat.b
    ar, ag, ab = Float64.([red(a), green(a), blue(a)])
    br, bg, bb = Float64.([red(b), green(b), blue(b)])
    dr, dg, db = [br - ar, bg - ag, bb - ab] * (p[1] - floor(p[1]))
    return RGB(red(pat.a) + dr, green(pat.a) + dg, blue(pat.a) + db)
end
pattern_at(pat::rings, p::VectorF) = (floor(√(p[1]^2 + p[3]^2)) % 2 == 0) ? pat.a : pat.b
pattern_at(pat::checkers, p::VectorF) = (sum(floor.(p[1:3])) % 2 ≈ 0) ? pat.a : pat.b
pattern_at_object(pat::pattern, object::shape, p::VectorF) = pattern_at(pat, pat.inverse_transform * world_to_object(object, p))

#=
    chapter 11
=#

# a helper the book uses, without which some test cases are confusing to transcribe
glass_sphere() = sphere(material = material(transparency = 1.0, refractive_index = 1.5))

function reflected_color(w::world, comps::computations, remaining::Int = DEFAULT_RECURSION_LIMIT)
    if comps.object.material.reflective == 0 || remaining <= 0 return colorant"black" end
    reflect_ray = ray(comps.over_point, comps.reflectv)
    c = color_at(w, reflect_ray, remaining - 1)
    return c * comps.object.material.reflective
end

function refracted_color(w::world, comps::computations, remaining::Int = DEFAULT_RECURSION_LIMIT)
    if comps.object.material.transparency == 0 || remaining <= 0 return colorant"black" end

    n_ratio = comps.n1 / comps.n2
    cos_i = comps.eyev ⋅ comps.normalv
    sin2_t = n_ratio^2 * (1 - cos_i^2)

    if sin2_t > 1 return colorant"black" end # snell's law

    cos_t = √(1.0 - sin2_t)
    dir = comps.normalv * (n_ratio * cos_i - cos_t) - comps.eyev * n_ratio
    refract_ray = ray(comps.under_point, dir)

    return color_at(w, refract_ray, remaining - 1) * comps.object.material.transparency
end

function schlick(c::computations)
    _cos = c.eyev ⋅ c.normalv

    if c.n1 > c.n2
        n = c.n1 / c.n2
        sin2_t = n^2 * (1.0 - _cos^2)
        if sin2_t > 1.0 return 1.0 end

        cos_t = √(1.0 - sin2_t)
        _cos = cos_t
    end

    r0 = ((c.n1 - c.n2) / (c.n1 + c.n2))^2

    return r0 + (1 - r0) * (1 - _cos)^5
end

#=
    chapter 12
=#

function check_axis(origin::Float64, direction::Float64, axmin::Float64=-1.0, axmax::Float64=1.0)
    tmin_numerator = (axmin - origin)
    tmax_numerator = (axmax - origin)

    tmin = tmin_numerator * Inf
    tmax = tmax_numerator * Inf

    if abs(direction) >= my_eps
        tmin = tmin_numerator / direction
        tmax = tmax_numerator / direction
    end

    return min(tmin, tmax), max(tmin, tmax)
end

function _intersect(c::cube, r::ray)
    xtmin, xtmax = check_axis(r.origin[1], r.velocity[1])
    ytmin, ytmax = check_axis(r.origin[2], r.velocity[2])
    ztmin, ztmax = check_axis(r.origin[3], r.velocity[3])

    tmin = max(xtmin, ytmin, ztmin)
    tmax = min(xtmax, ytmax, ztmax)

    if tmin > tmax return Intersections([]) end

    return intersections(intersection(tmin, c), intersection(tmax, c))
end

function _normal_at(c::cube, op::VectorF; hit::optional{intersection} = nothing)
    maxc = max(abs(op[1]), abs(op[2]), abs(op[3]))

    if maxc == abs(op[1]) return vector(op[1], 0, 0)
    elseif maxc == abs(op[2]) return vector(0, op[2], 0)
    else return vector(0, 0, op[3]) end
end

#=
    chapter 13
=#

function check_cap(r::ray, t::Float64)
    x = r.origin[1] + t * r.velocity[1]
    z = r.origin[3] + t * r.velocity[3]

    return (x^2 + z^2) <= 1
end

function intersect_caps!(xs::Intersections, c::cylinder, r::ray)
    if !c.closed || r.velocity[2] ≈ 0 return end
    t1 = (c.min - r.origin[2]) / r.velocity[2]
    if check_cap(r, t1) push!(xs, intersection(t1, c)) end
    t2 = (c.max - r.origin[2]) / r.velocity[2]
    if check_cap(r, t2) push!(xs, intersection(t2, c)) end
end

function _intersect(c::cylinder, r::ray)
    xs = Intersections([])

    intersect_caps!(xs, c, r)

    a = r.velocity[1]^2 + r.velocity[3]^2
    if a ≈ 0 return xs end

    b = 2 * r.origin[1] * r.velocity[1] + 2 * r.origin[3] * r.velocity[3]
    _c = r.origin[1]^2 + r.origin[3]^2 - 1
    disc = b^2 - 4 * a * _c
    if disc < 0 return xs end

    t0 = (-b - √disc) / 2a
    t1 = (-b + √disc) / 2a

    t0, t1 = min(t0, t1), max(t0, t1)

    y0 = r.origin[2] + t0 * r.velocity[2]
    if c.min < y0 && y0 < c.max
        push!(xs, intersection(t0, c))
    end

    y1 = r.origin[2] + t1 * r.velocity[2]
    if c.min < y1 && y1 < c.max
        push!(xs, intersection(t1, c))
    end

    return xs
end

function _normal_at(c::cylinder, op::VectorF; hit::optional{intersection} = nothing)
    dist = op[1]^2 + op[3]^2
    if dist < 1 && op[2] >= c.max - my_eps
        return vector(0, 1, 0)
    elseif dist < 1 && op[2] <= c.min + my_eps
        return vector(0, -1, 0)
    else
        return vector(op[1], 0, op[3])
    end
end

function check_cap(r::ray, t::Float64, y::Float64)
    x = r.origin[1] + t * r.velocity[1]
    z = r.origin[3] + t * r.velocity[3]

    return (x^2 + z^2) <= abs(y)
end

function intersect_caps!(xs::Intersections, c::cone, r::ray)
    if !c.closed || r.velocity[2] ≈ 0 return end
    t1 = (c.min - r.origin[2]) / r.velocity[2]
    if check_cap(r, t1, c.min) push!(xs, intersection(t1, c)) end
    t2 = (c.max - r.origin[2]) / r.velocity[2]
    if check_cap(r, t2, c.max) push!(xs, intersection(t2, c)) end
end

function _intersect(c::cone, r::ray)
    xs = Intersections([])

    intersect_caps!(xs, c, r)

    a = r.velocity[1]^2 - r.velocity[2]^2 + r.velocity[3]^2
    b = 2 * r.origin[1] * r.velocity[1] - 2 * r.origin[2] * r.velocity[2] + 2 * r.origin[3] * r.velocity[3]
    _c = r.origin[1]^2 - r.origin[2]^2 + r.origin[3]^2

    if a ≈ 0 && b ≈ 0 return xs
    elseif a ≈ 0
        t = -_c / 2b
        push!(xs, intersection(t, c))
        return xs
    end

    disc = b^2 - 4 * a * _c
    if disc < 0 return xs end

    t0 = (-b - √disc) / 2a
    t1 = (-b + √disc) / 2a

    t0, t1 = min(t0, t1), max(t0, t1)

    y0 = r.origin[2] + t0 * r.velocity[2]
    if c.min < y0 && y0 < c.max
        push!(xs, intersection(t0, c))
    end

    y1 = r.origin[2] + t1 * r.velocity[2]
    if c.min < y1 && y1 < c.max
        push!(xs, intersection(t1, c))
    end

    return xs
end

function _normal_at(c::cone, op::VectorF; hit::optional{intersection} = nothing)
    dist = op[1]^2 + op[3]^2
    if dist < 1 && op[2] >= c.max - my_eps
        return vector(0, 1, 0)
    elseif dist < 1 && op[2] <= c.min + my_eps
        return vector(0, -1, 0)
    else
        y = √(op[1]^2 + op[3]^2)
        if op[2] > 0 y = -y end
        return vector(op[1], y, op[3])
    end
end

#=
    chapter 14
=#

function propagate_material!(s::shape)
    if exists(s.material)
        if s isa group
            for c ∈ s.children
                c.material = s.material
                propagate_material!(c)
            end
        elseif s isa csg
            s.l.material = s.material
            s.r.material = s.material
            propagate_material!(s.l)
            propagate_material!(s.r)
        end
    end
end

function add_child!(g::group, ss::shape...)
    foreach(s -> s.parent = g, ss)
    push!(g.children, ss...)
    propagate_material!(g)
    update_cache!(g)
end

has_parent(s::shape) = exists(s.parent)
has_child(g::group, s::shape) = any(c -> (c isa group) ? c == s || has_child(c, s) : c == s, g.children)
has_children(g::group, ss::shape...) = all(s -> has_child(g, s), ss)

# copy-pasted from world intersection with name changes. no need to think
# too hard about the work being done to sort intersections, sorting them
# at this level will make sorting at a higher level faster, especially in
# worlds with multiple groups.
_intersect(g::group, r::ray) = Intersections((intersects(g, r)) ? sort([i for c in g.children for i in intersect(c, r)], by=(i)->i.t) : [])

world_to_object(s::shape, p::VectorF) = s.inverse_inherited_transform * p

function normal_to_world(s::shape, n::VectorF)
    n = s.inverse_inherited_transform' * n
    n[4] = 0
    normalize!(n)
    return n
end

#=
    chapter 15
=#

_normal_at(t::triangle, p::VectorF; hit::optional{intersection} = nothing) = t.n

# only _normal_at for which hit is non-optional
_normal_at(tri::smooth_triangle, p::VectorF; hit::intersection) = tri.n2 * hit.u + tri.n3 * hit.v + tri.n1 * (1 - hit.u - hit.v)

function _intersect(t::triangle, r::ray)
    dir_cross_e2 = cross(r.velocity, t.e2)
    det = t.e1 ⋅ dir_cross_e2
    if abs(det) < my_eps return Intersections([]) end

    f = 1.0 / det
    p1_to_origin = r.origin - t.p1
    u = f * p1_to_origin ⋅ dir_cross_e2
    if u < 0 || u > 1 return Intersections([]) end

    origin_cross_e1 = cross(p1_to_origin, t.e1)
    v = f * r.velocity ⋅ origin_cross_e1
    if v < 0 || (u + v) > 1 return Intersections([]) end

    return intersections(intersection(f * t.e2 ⋅ origin_cross_e1, t))
end

function _intersect(t::smooth_triangle, r::ray)
    dir_cross_e2 = cross(r.velocity, t.e2)
    det = t.e1 ⋅ dir_cross_e2
    if abs(det) < my_eps return Intersections([]) end

    f = 1.0 / det
    p1_to_origin = r.origin - t.p1
    u = f * p1_to_origin ⋅ dir_cross_e2
    if u < 0 || u > 1 return Intersections([]) end

    origin_cross_e1 = cross(p1_to_origin, t.e1)
    v = f * r.velocity ⋅ origin_cross_e1
    if v < 0 || (u + v) > 1 return Intersections([]) end

    return intersections(intersection(f * t.e2 ⋅ origin_cross_e1, t, u=u, v=v))
end

#=
    chapter 16
=#

mutable struct csg <: shape
    op::Symbol # could probably make this an enum
    l::shape
    r::shape
    transform::Transform
    material::optional{material} # added during demo chapter for convenience, not because it means anything
    parent::optional{shape}
    inverse_transform::Transform
    inherited_transform::Transform
    inverse_inherited_transform::Transform
    bbox::aabb
    function csg(s::Symbol, l::shape, r::shape; transform = DEFAULT_TRANSFORM, material = nothing, parent = nothing)
        c = new(s, l, r, transform, material, parent, DEFAULT_TRANSFORM, DEFAULT_TRANSFORM, DEFAULT_TRANSFORM, aabb())
        l.parent = c
        r.parent = c
        propagate_material!(c)
        update_cache!(c)
        return c
    end
end

function intersection_allowed(op::Symbol, lhit::Bool, inl::Bool, inr::Bool)
    if op == :union return (lhit && !inr) || (!lhit && !inl)
    elseif op == :intersect return (lhit && inr) || (!lhit && inl)
    elseif op == :difference return (lhit && !inr) || (!lhit && inl)
    else return false end
end

function includes(a::shape, b::shape)
    if a == b return true
    elseif a isa group return has_child(a, b)
    elseif a isa csg return includes(a.l, b) || includes(a.r, b)
    else return false end
end

function csg_filter(c::csg, xs::Intersections)
    inl = false
    inr = false

    res = Intersections([])

    for i in xs
        lhit = includes(c.l, i.object)

        if intersection_allowed(c.op, lhit, inl, inr) push!(res, i) end

        if lhit inl = !inl
        else inr = !inr end
    end

    return intersections(res...)
end

function _intersect(c::csg, r::ray)
    if !intersects(c, r) return Intersections([]) end

    leftxs = intersect(c.l, r)
    rightxs = intersect(c.r, r)

    xs = intersections(sort(vcat(leftxs, rightxs), by=(i)->i.t)...)

    return csg_filter(c, xs)
end

#=
    bonus chapter 1 - http://raytracerchallenge.com/bonus/area-light.html
=#

mutable struct sequence
    elems::VectorF
    pos::Int
    sequence(elems::Float64...) = new([elems...], 1)
end

sequence(elems::Number...) = sequence(Float64.(elems)...)

function next(s::sequence)
    if length(s.elems) > 0
        e = s.elems[s.pos]
        s.pos += 1
        if s.pos > length(s.elems) s.pos = 1 end
    else e = rand() end
    return e
end

mutable struct area_light
    corner::VectorF
    uvec::VectorF
    usteps::Number
    vvec::VectorF
    vsteps::Number
    samples::Number
    intensity::Color
    jitter_by::sequence # will need to be refactored for "real" renders
    area_light(corner, uvec, usteps, vvec, vsteps, intensity = colorant"white", seq = sequence(0.5)) = new(corner, uvec / usteps, usteps, vvec / vsteps, vsteps, usteps * vsteps, intensity, seq)
end

point_light(pos::VectorF, intensity::Color) = area_light(pos, point(0, 0, 0), 1, point(0, 0, 0), 1, intensity, sequence(0))

point_on_light(l, u, v) = l.corner + l.uvec * (u + next(l.jitter_by)) + l.vvec * (v + next(l.jitter_by))

function intensity_at(l::area_light, p::VectorF, w::world)
    total = 0.0

    for v=0:l.vsteps-1
        for u=0:l.usteps-1
            if !is_shadowed(w, point_on_light(l, u, v), p) total += 1.0 end
        end
    end

    return total / l.samples
end

# scene added for demo "chapter"
mutable struct scene
    w::world
    cam::optional{camera}
    materials::Dict{String, material}
    transforms::Dict{String, Transform}
    entities::Dict{String, Union{camera, area_light, shape}}
    scene(; w = world(), cam = nothing, materials = Dict{String, material}([]), transforms = Dict{String, Transform}([]), entities = Dict{String, Union{camera, area_light, shape}}([])) = new(w, cam, materials, transforms, entities)
end

raytrace(scn::scene) = raytrace(scn.cam, scn.w)

#=
    bonus chapter 2 - http://raytracerchallenge.com/bonus/texture-mapping.html
=#

mutable struct uv_checkers <: pattern
    width::Number
    height::Number
    a::Color
    b::Color
    transform::Transform
    inverse_transform::Transform
    uv_checkers(w::Number, h::Number, a::Color, b::Color; transform = DEFAULT_TRANSFORM) = update_cache!(new(w, h, a, b, transform, DEFAULT_TRANSFORM))
end

pattern_at(pat::uv_checkers, u::Number, v::Number) = ((floor(u * pat.width) + floor(v * pat.height)) % 2 == 0) ? pat.a : pat.b

function spherical_uv_map(p::VectorF)
    θ = atan(p[1], p[3])
    v = vector(p[1:3]...)
    r = norm(v)
    ϕ = acos(p[2] / r)

    u = 1 - ((θ / 2π) + 0.5)
    v = 1 - ϕ/π

    return (u, v)
end

mutable struct texture_map <: pattern
    pat::pattern
    uvmap # should be a function that takes a point and returns a u,v pair
    transform::Transform
    inverse_transform::Transform
    texture_map(pat::pattern, uvmap; transform = DEFAULT_TRANSFORM) = update_cache!(new(pat, uvmap, transform, DEFAULT_TRANSFORM))
end

pattern_at(tmap::texture_map, p::VectorF) = pattern_at(tmap.pat, tmap.uvmap(p)...)

function planar_uv_map(p::VectorF)
    u = p[1] % 1
    if u < 0 u += 1 end
    v = p[3] % 1
    if v < 0 v += 1 end
    return (u, v)
end

function cylindrical_uv_map(p::VectorF)
    θ = atan(p[1], p[3])
    u = 1 - ((θ / 2π) + 0.5)
    v = p[2] % 1
    if v < 0 v += 1 end

    return (u, v)
end

mutable struct uv_align_check <: pattern
    main::Color
    ul::Color
    ur::Color
    bl::Color
    br::Color
    transform::Transform
    inverse_transform::Transform
    uv_align_check(main::Color, ul::Color, ur::Color, bl::Color, br::Color; transform = DEFAULT_TRANSFORM) = update_cache!(new(main, ul, ur, bl, br, transform, DEFAULT_TRANSFORM))
end

function pattern_at(pat::uv_align_check, u::Number, v::Number)
    if v > 0.8
        if u < 0.2 return pat.ul end
        if u > 0.8 return pat.ur end
    elseif v < 0.2
        if u < 0.2 return pat.bl end
        if u > 0.8 return pat.br end
    end

    return pat.main
end

@enum faces LEFT=1 FRONT=2 RIGHT=3 BACK=4 UP=5 DOWN=6

function face(p::VectorF)
    coord = max(abs.(p[1:3])...)

    if coord == p[1] return RIGHT
    elseif coord == -p[1] return LEFT
    elseif coord == p[2] return UP
    elseif coord == -p[2] return DOWN
    elseif coord == p[3] return FRONT
    else return BACK end
end

function cubical_uv_map(p::VectorF)
    u = 0.0
    v = 0.0

    f = face(p)

    if f == FRONT
        u = ((p[1] + 1) % 2.0) / 2.0
        v = ((p[2] + 1) % 2.0) / 2.0
    elseif f == BACK
        u = ((1 - p[1]) % 2.0) / 2.0
        v = ((p[2] + 1) % 2.0) / 2.0
    elseif f == LEFT
        u = ((p[3] + 1) % 2.0) / 2.0
        v = ((p[2] + 1) % 2.0) / 2.0
    elseif f == RIGHT
        u = ((1 - p[3]) % 2.0) / 2.0
        v = ((p[2] + 1) % 2.0) / 2.0
    elseif f == DOWN
        u = ((p[1] + 1) % 2.0) / 2.0
        v = ((p[3] + 1) % 2.0) / 2.0
    else
        u = ((p[1] + 1) % 2.0) / 2.0
        v = ((1 - p[3]) % 2.0) / 2.0
    end

    return (u, v)
end

mutable struct cube_map <: pattern
    faces::Vector{pattern}
    transform::Transform
    inverse_transform::Transform
    # must pass faces in order L, F, R, B, U, D for pattern_at to work
    cube_map(faces::pattern...; transform = DEFAULT_TRANSFORM) = update_cache!(new([faces...], transform, DEFAULT_TRANSFORM))
end

pattern_at(c::cube_map, p::VectorF) = pattern_at(c.faces[Int(face(p))], cubical_uv_map(p)...)

mutable struct image_map <: pattern
    canvas
    transform::Transform
    inverse_transform::Transform
    image_map(canvas; transform = DEFAULT_TRANSFORM) = update_cache!(new(canvas, transform, DEFAULT_TRANSFORM))
end

function pattern_at(img::image_map, u::Number, v::Number)
    v = 1 - v
    x = u * (width(img.canvas) - 1) + 1
    y = v * (height(img.canvas) - 1) + 1
    return pixel(img.canvas, Int(round(x)), Int(round(y)))
end

#=
    bonus chapter 3 - http://raytracerchallenge.com/bonus/bounding-boxes.html
=#

# at this point i gave up trying to figure out which "chapter" stuff was supposed to go under
function _intersect(t::test_shape, r::ray)
    t.saved_ray = r
    return Intersections([])
end

_normal_at(t::test_shape, p::VectorF; hit::optional{intersection} = nothing) = vector(p[1:3]...)

import Base.contains
contains(b::aabb, p::VectorF) = all([b.min[i] <= p[i] <= b.max[i] for i=1:3])
contains(b::aabb, b2::aabb) = contains(b, b2.min) && contains(b, b2.max)
contains(b::aabb, s::shape) = contains(b, s.bbox)

# untransformed (i.e. object-space) bounds for given shapes
_bounds(t::test_shape) = aabb(point(-1, -1, -1), point(1, 1, 1))
_bounds(s::sphere) = aabb(point(-1, -1, -1), point(1, 1, 1))
_bounds(p::plane) = aabb(point(-Inf, 0, -Inf), point(Inf, 0, Inf))
_bounds(c::cube) = aabb(point(-1, -1, -1), point(1, 1, 1))
_bounds(c::cylinder) = aabb(point(-1, c.min, -1), point(1, c.max, 1))
function _bounds(c::cone)
    a = abs(c.min)
    b = abs(c.max)
    lim = max(a, b)
    return aabb(point(-lim, c.min, -lim), point(lim, c.max, lim))
end
_bounds(g::group) = aabb([c.bbox for c in g.children]...)
_bounds(c::csg) = aabb(c.l.bbox, c.r.bbox)
_bounds(t::triangle) = aabb(t.p1, t.p2, t.p3)
_bounds(t::smooth_triangle) = aabb(t.p1, t.p2, t.p3)
_bounds(c::camera) = aabb() # cameras have no volume, they are "imaginary"

explode_aabb(bs::aabb) =
    # goes around the top "counterclockwise" from min, then down, then around
    # "clockwise" to max, giving us all 8 corners of the bounding box
    (bs.min, point(bs.min[1], bs.min[2], bs.max[3]),
    point(bs.max[1], bs.min[2], bs.max[3]), point(bs.max[1], bs.min[2], bs.min[3]),
    point(bs.max[1], bs.max[2], bs.min[3]), point(bs.min[1], bs.max[2], bs.min[3]),
    point(bs.min[1], bs.max[2], bs.max[3]), bs.max)

function transform(b::aabb, mat::Transform)
    ps = explode_aabb(b)
    # remember that IEEE 754 defines Inf * 0 as NaN, which is
    # not the behavior you'd normally expect in graphics-land,
    # but is a highly probable occurrence when working specifically
    # with bounding boxes. this next if statement looks like a
    # small optimization, and it is, but its real purpose is to step
    # around a few such occurrences.
    if mat != I ps = map(p -> mat * p, ps) end
    return aabb(ps...)
end

bounds(s::shape) = transform(_bounds(s), !(s isa group || s isa csg) ? s.inherited_transform : DEFAULT_TRANSFORM)

intersects(s::shape, r::ray) = (!(s isa group) || !isempty(s.children)) ? intersects(s.bbox, r) : false
function intersects(b::aabb, r::ray)
    # copy-paste of cube intersection, but calls check_axis
    # differently and returns differently
    xtmin, xtmax = check_axis(r.origin[1], r.velocity[1], b.min[1], b.max[1])
    ytmin, ytmax = check_axis(r.origin[2], r.velocity[2], b.min[2], b.max[2])
    ztmin, ztmax = check_axis(r.origin[3], r.velocity[3], b.min[3], b.max[3])

    tmin = max(xtmin, ytmin, ztmin)
    tmax = min(xtmax, ytmax, ztmax)

    if tmin > tmax return false end

    return true
end

# bounding volume hierarchies
import Base.split
function split(b::aabb)
    dx, dy, dz = [b.max[i] - b.min[i] for i=1:3]
    greatest = max(dx, dy, dz)
    x0, y0, z0 = b.min[1:3]
    x1, y1, z1 = b.max[1:3]
    if greatest == dx x0 = x1 = x0 + dx / 2.0
    elseif greatest == dy y0 = y1 = y0 + dy / 2.0
    else z0 = z1 = z0 + dz / 2.0 end
    mid_min = point(x0, y0, z0)
    mid_max = point(x1, y1, z1)
    return aabb(b.min, mid_max), aabb(mid_min, b.max)
end

function partition!(g::group)
    lb, rb = split(g.bbox)
    ls = findall(c -> contains(lb, c), g.children)
    rs = findall(c -> contains(rb, c), g.children)
    l = g.children[ls]
    r = g.children[rs]
    deleteat!(g.children, sort(vcat(ls, rs)))
    # cache is not updated here because in divide! the
    # deleted children are added right back as subgroups
    # so don't use this function on its own recklessly
    return l, r
end

subgroup!(g::group, ss::shape...) = add_child!(g, group(children = [ss...]))

function divide!(s::shape, thresh::Number)
    # because i still can't figure out julia's type trees
    if s isa group
        if thresh <= length(s.children)
            l, r = partition!(s)
            if !isempty(l) subgroup!(s, l...) end
            if !isempty(r) subgroup!(s, r...) end
        end
        foreach(c -> divide!(c, thresh), s.children)
    elseif s isa csg
        divide!(s.l, thresh)
        divide!(s.r, thresh)
    end
end

#=
    input/output
=#

# helper for translating between PPM files and canvases within loops
function advance_xy(x,y,xlim)
    x += 1
    if x > xlim
        y += 1
        x = 1
    end
    return x,y
end

# helper for formatting "PPM matrices"
nice_str(mat, r) = strip(join(mat[r,:], " "))

function ppm_mat(can)
    # a single matrix cell (the scaled value of a single color channel)
    # written to file will require at most this many characters
    scale = "255"
    cell_size = length(scale) + 1
    # could be different if we were writing grayscale, but this is really
    # just for convenience and readability
    num_channels = 3
    # worst-case line length in chars for a given canvas =>
    # num_channels * cell_size * width(canvas) = 12 * width(can) (in our case)
    # max width of writeable matrix inferred from max line length, which is 70
    can_cells = width(can) * num_channels
    w = Int(min(can_cells, floor(70 / cell_size)))
    lines_per_row = ceil(can_cells / w)
    h = Int(height(can) * lines_per_row + 3) # magic val, dims, and scale get one line each

    mat = fill("", (h, w))
    mat[1,1] = "P3" # the magic val. accept no substitutes.
    mat[2,1:2] = string.([width(can), height(can)])
    mat[3,1] = "255"

    # x is horizontal, y is vertical, which means x is column, y is row
    y = 4
    for i=1:height(can)
        # start at beginning on each new canvas row
        x = 1
        for j=1:width(can)
            c = can[i,j]
            r, g, b = string.(scale_color_component.([red(c), green(c), blue(c)]))
            mat[y,x] = r
            x,y = advance_xy(x,y,w)
            mat[y,x] = g
            x,y = advance_xy(x,y,w)
            mat[y,x] = b
            x,y = advance_xy(x,y,w)
            if j == width(can) && x != 1 y += 1 end
        end
    end

    return mat
end

save_ppm(f, can) = writedlm(f, ppm_mat(can), " ")

function load_ppm(source)
    p = readdlm(source, comments=true) # i ❤ julia
    if p[1,1] != "P3" error("magic id $(p[1,1]) is not P3") end
    scale = p[3,1]
    w, h = p[2,1:2]
    c = canvas(w, h)
    x = y = 1
    r = g = b = -1
    for i=4:height(p)
        for j=1:width(p)
            n = p[i,j]
            if n isa Number
                if r == -1 r = descale_color_component(n, scale=scale)
                elseif g == -1 g = descale_color_component(n, scale=scale)
                elseif b == -1
                    b = descale_color_component(n, scale=scale)
                    pixel!(c, x, y, RGB(r, g, b))
                    r = g = b = -1
                    x,y = advance_xy(x,y,width(c))
                    if y > height(c) return c end
                end
            end
        end
    end
    error("bad image data, expected $w × $h, got $x × $y")
end

mutable struct OBJ
    ignored::Int
    vertices::Vector{VectorF}
    default_group::group
    groups::Dict{String, group}
    normals::Vector{VectorF}
end

function fan(vs::Vector{VectorF}, ns::Vector{VectorF} = Vector{VectorF}([]))
    ts = Vector{Union{triangle, smooth_triangle}}([])
    for i=2:length(vs)-1
        if length(ns) == 0
            t = triangle(p1=vs[1], p2=vs[i], p3=vs[i+1])
        else
            t = smooth_triangle(p1=vs[1], p2=vs[i], p3=vs[i+1], n1=ns[1], n2=ns[i], n3=ns[i+1])
        end
        push!(ts, t)
    end
    return ts
end

function load_obj(source)
    o = readdlm(source, comments=true)
    ignored = 0
    vertices = Vector{VectorF}([])
    default_group = group()
    groups = Dict{String, group}([])
    normals = Vector{VectorF}([])
    active_group = default_group

    for i=1:height(o)
        if o[i,1] == "v"
            push!(vertices, point(o[i,2:4]...))
        elseif o[i,1] == "f"
            j = findfirst(n -> !(n isa Number), o[i,2:width(o)])
            if isnothing(j)
                j = width(o)
                if j >= 4
                    add_child!(active_group, fan(vertices[o[i,2:j]])...)
                elseif j < 4
                    error("invalid face $(o[i,:]): not enough vertices")
                end
            else
                vsind = []
                nsind = []
                for j=2:width(o)
                    # ignoring 2nd value, the texture vertex, which i haven't
                    # implemented yet, also assumes normal is always defined.
                    # this bit would have to be completely redone if i decided
                    # to do texture vertices.
                    v = parse.(Int, split(o[i,j], '/')[[1,3]])
                    push!(vsind, v[1])
                    push!(nsind, v[2])
                end
                if length(vsind) < 3
                    error("invalid face $(o[i,:]): not enough vertices")
                end
                add_child!(active_group, fan(vertices[vsind], normals[nsind])...)
            end
        elseif o[i,1] == "g"
            g = o[i,2]
            if !haskey(groups, g) groups[g] = group() end
            active_group = groups[g]
        elseif o[i,1] == "vn"
            push!(normals, vector(o[i,2:4]...))
        else
            ignored += 1
        end
    end

    return OBJ(ignored, vertices, default_group, groups, normals)
end

group(o::OBJ) = group(children = [values(o.groups)..., o.default_group])

#=
    demos
=#

DEFAULT_GROUP_SIZE = 500 # someone on some forum post suggested that 500 was a good number

function update_cache!(s, t = nothing)
    if !exists(t) t = s.transform end
    st = typeof(s)
    if hasfield(st, :transform)
        s.transform = t
        if hasfield(st, :inverse_transform)
            s.inverse_transform = inv(s.transform)
        end
        if hasfield(st, :inherited_transform)
            s.inherited_transform = inherited_transform(s)
            if hasfield(st, :inverse_inherited_transform)
                s.inverse_inherited_transform = inv(s.inherited_transform)
            end
        end
    end
    if s isa group foreach(c -> update_cache!(c), s.children)
    elseif s isa csg
        update_cache!(s.l)
        update_cache!(s.r)
    end
    # this has to go after children are updated, or shapes
    # that depend on child transforms for their bounding boxes
    # will not update correctly
    if hasfield(st, :bbox) s.bbox = bounds(s) end
    return s
end

function chain_transforms(ts, scn::scene = scene())
    s = DEFAULT_TRANSFORM
    for t ∈ ts
        if t isa String && t ∈ keys(scn.transforms) s = scn.transforms[t] * s
        elseif t[1] == "translate" s = translation(t[2:4]...) * s
        elseif t[1] == "scale" s = scaling(t[2:4]...) * s
        elseif t[1] == "rotate-x" s = rotation_x(t[2]) * s
        elseif t[1] == "rotate-y" s = rotation_y(t[2]) * s
        elseif t[1] == "rotate-z" s = rotation_z(t[2]) * s
        elseif t[1] == "reflect-x" s = reflection_x * s
        elseif t[1] == "reflect-y" s = reflection_y * s
        elseif t[1] == "reflect-z" s = reflection_z * s
        elseif t[1] == "shear" s = shearing(t[2:7]...) * s
        end
    end
    return s
end

function parse_uvpat(puv::Dict{Any, Any})
    ptype = puv["type"]
    if ptype == "checkers"
        uvpat = uv_checkers(
            puv["width"],
            puv["height"],
            RGB(puv["colors"][1]...),
            RGB(puv["colors"][2]...)
        )
    elseif ptype == "align_check"
        cols = puv["colors"]
        uvpat = uv_align_check(
            RGB(cols["main"]...),
            RGB(cols["ul"]...),
            RGB(cols["ur"]...),
            RGB(cols["bl"]...),
            RGB(cols["br"]...)
        )
    elseif ptype == "image"
        uvpat = image_map(load_ppm(puv["file"]))
    end

    return uvpat
end

function apply_material!(s::material, m::Dict{Any, Any}, scn::scene = scene())
    if haskey(m, "color") s.color = RGB(m["color"]...) end
    if haskey(m, "ambient") s.ambient = m["ambient"] end
    if haskey(m, "diffuse") s.diffuse = m["diffuse"] end
    if haskey(m, "specular") s.specular = m["specular"] end
    if haskey(m, "shininess") s.shininess = m["shininess"] end
    if haskey(m, "reflective") s.reflective = m["reflective"] end
    if haskey(m, "transparency") s.transparency = m["transparency"] end
    if haskey(m, "refractive-index") s.refractive_index = m["refractive-index"] end
    if haskey(m, "pattern")
        p = m["pattern"]
        t = p["type"]
        if t == "checkers" s.pattern = checkers()
        elseif t == "stripes" s.pattern = stripes()
        elseif t == "gradient" s.pattern = gradient()
        elseif t == "rings" s.pattern = rings()
        elseif t == "map"
            pmap = p["mapping"]
            if pmap == "spherical" s.pattern = texture_map(parse_uvpat(p["uv_pattern"]), spherical_uv_map)
            elseif pmap == "planar" s.pattern = texture_map(parse_uvpat(p["uv_pattern"]), planar_uv_map)
            elseif pmap == "cylindrical" s.pattern = texture_map(parse_uvpat(p["uv_pattern"]), cylindrical_uv_map)
            elseif pmap == "cube"
                # remember: L, F, R, B, U, D
                s.pattern = cube_map(
                    parse_uvpat(p["left"]),
                    parse_uvpat(p["front"]),
                    parse_uvpat(p["right"]),
                    parse_uvpat(p["back"]),
                    parse_uvpat(p["up"]),
                    parse_uvpat(p["down"]),
                )
            end
        end
        if haskey(p, "transform") update_cache!(s.pattern, chain_transforms(p["transform"], scn)) end
        if haskey(p, "colors")
            s.pattern.a = RGB(p["colors"][1]...)
            s.pattern.b = RGB(p["colors"][2]...)
        end
    end
end

# for the christmas scene:
# https://forum.raytracerchallenge.com/thread/16/merry-christmas-scene-description
function fir_branch()
    # the length of the branch
    len = 2.0
    # the radius of the branch
    radius = 0.025
    # how many groups of needles cover the branch
    segments = 20
    # how needles per group, or segment
    per_segment = 24
    # the branch itself, just a cylinder
    branch = cylinder(
        min=0, max=len,
        transform=scaling(radius, 1, radius),
        material=material(color=RGB(0.5, 0.35, 0.26), ambient=0.2, specular=0, diffuse=0.6)
    )
    # how much branch each segment gets
    seg_size = len / (segments - 1)
    # the radial distance, in radians, between adjacent needles
    # in a group
    θ = 2.1 * π / per_segment
    # the maximum length of each needle
    max_len = 20.0 * radius
    # the group that will contain the branch and all needles
    object = group(children=[branch])

    for y=0:segments-1
        # create a subgroup for each segment of needles
        subgrp = group()
        for i=0:per_segment-1
            # each needle is a triangle.
            # y_base y coordinate of the base of the triangle
            y_base = seg_size * y + rand() * seg_size

            # y_tip is the y coordinate of the tip of the triangle
            y_tip = y_base - rand() * seg_size

            # y_angle is angle (in radians) that the needle should be
            # rotated around the branch.
            y_angle = i * θ + rand() * θ

            # how long is the needle?
            needle_len = max_len / 2 * (1 + rand())

            # how much is the needle offset from the center of the branch?
            ofs = radius / 2

            # the three points of the triangle that form the needle
            p1 = point(ofs, y_base, ofs)
            p2 = point(-ofs, y_base, ofs)
            p3 = point(0.0, y_tip, needle_len)

            # create, transform, and texture the needle
            tri = triangle(
                p1=p1, p2=p2, p3=p3,
                transform=rotation_y(y_angle),
                material=material(color=RGB(0.26, 0.36, 0.16), specular=0.1)
            )

            add_child!(subgrp, tri)
        end

        add_child!(object, subgrp)
    end

    divide!(object, DEFAULT_GROUP_SIZE)

    return object
end

function parse_entity(scn::scene, e::Dict{Any, Any})
    if haskey(e, "add") o = e["add"]
    elseif haskey(e, "type") o = e["type"] end

    if o == "camera"
        s = camera(
            hsize=e["width"],
            vsize=e["height"],
            fov=e["field-of-view"],
            transform=view_transform(point(e["from"]...), point(e["to"]...), vector(e["up"]...))
        )
    elseif o == "light"
        if haskey(e, "at")
            s = point_light(point(e["at"]...), RGB(e["intensity"]...))
        elseif haskey(e, "corner")
            s = area_light(
            point(e["corner"]...),
            vector(e["uvec"]...),
            e["usteps"],
            vector(e["vvec"]...),
            e["vsteps"],
            RGB(e["intensity"]...),
            (!haskey(e, "jitter") || e["jitter"]) ? sequence() : sequence(0))
        end
    else
        if o ∈ keys(scn.entities) s = deepcopy(scn.entities[o])
        elseif o == "obj"
            s = group(load_obj(e["file"]))
        elseif o == "sphere" s = sphere()
        elseif o == "plane" s = plane()
        elseif o == "cube" s = cube()
        elseif o == "fir_branch" s = fir_branch()
        elseif o == "group"
            s = group()
            if haskey(e, "children")
                add_child!(s, [parse_entity(scn, c) for c ∈ e["children"]]...)
            end
        elseif o == "csg"
            s = csg(
                Symbol(e["operation"]),
                parse_entity(scn, e["left"]),
                parse_entity(scn, e["right"])
            )
        else
            if o == "cylinder" s = cylinder()
            elseif o == "cone" s = cone() end
            if haskey(e, "min") s.min = e["min"] end
            if haskey(e, "max") s.max = e["max"] end
            if haskey(e, "closed") s.closed = e["closed"] end
        end
        if haskey(e, "shadow") s.shadow = e["shadow"] end
        if haskey(e, "transform") update_cache!(s, chain_transforms(e["transform"], scn)) end
        if haskey(e, "material")
            m = e["material"]
            if m isa String
                s.material = scn.materials[m]
            else
                if !exists(s.material) s.material = material() end # needed for groups and csgs
                apply_material!(s.material, e["material"], scn)
            end
            propagate_material!(s)
        end
    end

    return s
end

function add_entity!(scn::scene, e::Dict{Any, Any})
    ent = parse_entity(scn, e)
    if ent isa camera
        scn.cam = ent
    elseif ent isa area_light
        push!(scn.w.lights, ent)
    elseif ent isa shape
        push!(scn.w.objects, ent)
    end
    return ent
end

function load_scene(f)
    yml = YAML.load_file(f)
    scn = scene()
    for e ∈ yml
        if haskey(e, "add")
            scn.entities["$(e["add"])-$(uuid1())"] = add_entity!(scn, e)
        elseif haskey(e, "define")
            d = e["define"]
            v = e["value"]
            if v isa Dict
                if !haskey(v, "add") && d ∉ keys(scn.materials)
                    if haskey(e, "extend") && e["extend"] ∈ keys(scn.materials) m = deepcopy(scn.materials[e["extend"]])
                    else m = material() end
                    apply_material!(m, v, scn)
                    scn.materials[d] = m
                elseif d ∉ keys(scn.entities)
                    scn.entities[d] = parse_entity(scn, v)
                end
            elseif v isa Array && d ∉ keys(scn.transforms)
                scn.transforms[d] = chain_transforms(v, scn)
            end
        end
    end
    return scn
end

raytrace_scene(scn::scene) = scn, raytrace(scn)
raytrace_scene(f) = raytrace_scene(load_scene(f))

end

# TODO: look into refactoring shapes and patterns with macros or something
# TODO: refactor test suite so that test names correspond to ones from the book
# TODO: reimagine and rewrite to not be organized by chapters
# TODO: programatically find good resolution for "final" render (based on fov?)
# TODO: refactor into modules (i.e. fir_branch probably shouldn't have it's own case in parse_entity along with geometric primitives)
# TODO: torus primitive
# TODO: pyramid primitive
# TODO: curves
# TODO: 2D drawing
# TODO: text drawing
# TODO: fonts
# TODO: anti-aliasing/supersampling
# TODO: multiprocess the raytrace function by canvas regions
# TODO: see about parallelizing divide!
# TODO: quaternions and animation
# TODO: fix whatever's keeping you from parsing the standford bunny OBJ file
# TODO: profile performance
# TODO: OBJ texture coordinates
# TODO: MTL parsing
# TODO: full OBJ spec
# TODO: full MTL spec
# TODO: YAML scenes referencing other scenes
# TODO: OBJ export
# TODO: MTL export
# TODO: YAML export
# TODO: rasterization
# TODO: real-time stuff
# TODO: more sophisticated lighting model
# BUG: csg transforms and bounding boxes completely broken (orrery.yml)
# BUG: ring pattern not working on csg (orrery.yml)
# NOTE: can work on those bugs by creating your own scenes that use csg and [ring] patterns
# NOTE: same goes for OBJ files<|MERGE_RESOLUTION|>--- conflicted
+++ resolved
@@ -9,8 +9,6 @@
 @reexport using Images
 @reexport using ColorVectorSpace
 @reexport using SimpleDirectMediaLayer
-<<<<<<< HEAD
-=======
 
 SDL2 = SimpleDirectMediaLayer
 export SDL2
@@ -1945,1973 +1943,5 @@
 
 raytrace_scene(scn::scene) = scn, raytrace(scn)
 raytrace_scene(f) = raytrace_scene(load_scene(f))
->>>>>>> cf436c78
-
-SDL2 = SimpleDirectMediaLayer
-export SDL2
-
-# helpers
-DEFAULT_TRANSFORM = Array{Float64, 2}(I(4))
-export DEFAULT_TRANSFORM
-Transform = Array{Float64, 2}
-export Transform
-VectorF = Vector{Float64}
-export VectorF
-optional{T} = Union{Nothing, T}
-export optional
-# found myself doing this a lot
-exists(thing) = !isnothing(thing)
-export exists
-
-my_eps = eps() * 1e8
-my_floor(x::Number) = (abs(x) <= my_eps) ? 0.0 : floor(x)
-export my_eps, my_floor
-
-# chapter 1
-export point, vector, cross
-
-# chapter 2
-export canvas, pixel, pixel!, pixels, flat, hadamard
-
-# chapter 3
-export submatrix, minor, cofactor, invertible
-
-# chapter 4
-export translation, scaling, reflection_x, reflection_y, reflection_z, rotation_x, rotation_y, rotation_z, shearing
-
-# chapter 5
-export ray, sphere, intersect, _intersect, intersection, intersections, Intersections, hit, transform
-
-# chapter 6
-export normal_at, _normal_at, reflect, point_light, material, lighting, round_color, clamp_color, scale_color_component, descale_color_component
-
-# chapter 7
-export world, default_world, prepare_computations, shade_hit, color_at, view_transform, camera, ray_for_pixel, raytrace
-
-# chapter 8
-export is_shadowed
-
-# chapter 9
-export shape, test_shape, plane
-
-# chapter 10
-export pattern, pattern_at, pattern_at_object, test_pattern, stripes, gradient, rings, checkers
-
-# chapter 11
-export glass_sphere, reflected_color, refracted_color, schlick
-DEFAULT_RECURSION_LIMIT = 5
-export DEFAULT_RECURSION_LIMIT
-
-# chapter 12
-export cube, check_axis
-
-# chapter 13
-export cylinder, intersect_caps!, check_cap, cone
-
-# chapter 14
-export group, propagate_material!, add_child!, has_child, has_children, inherited_transform, world_to_object, normal_to_world, aabb, _bounds, explode_aabb, bounds, intersects
-
-# chapter 15
-export triangle, smooth_triangle
-
-# chapter 16
-export csg, intersection_allowed, csg_filter
-
-# bonus chapter 1
-export point_on_light, area_light, intensity_at, sequence, next
-
-# bonus chapter 2
-export uv_pattern, uv_checkers, uv_align_check, spherical_uv_map, texture_map, planar_uv_map, cylindrical_uv_map, faces, LEFT, RIGHT, FRONT, BACK, UP, DOWN, face, cubical_uv_map, cube_map, image_map
-
-# bonus chapter 3
-export add_points!, partition!, subgroup!, divide!
-
-# input/output
-export advance_xy, nice_str, ppm_mat, save_ppm, load_ppm, load_obj, OBJ, fan
-
-# demo
-export DEFAULT_GROUP_SIZE, scene, load_scene, update_cache!, chain_transforms, parse_uvpat, apply_material!, fir_branch, parse_entity, add_entity!, raytrace_scene
-
-#=
-    chapter 1
-=#
-
-# point and vector are just length-4 arrays with particular valuesin the last
-# index. x, y, z, and w are kept consistently in the same index by convention
-# for now, crowding the namespace with one-letter identifiers is bad and
-# overriding getproperty and setproperty! for Vector is worse.
-point(x, y, z) = [x, y, z, 1.0]
-vector(x, y, z) = [x, y, z, 0.0]
-# cross(x, y) == y × x, NOT x × y. this is due to matching up test
-# cases with the expectations of julia's cross product function.
-cross(x::VectorF, y::VectorF) = vector((y[1:3] × x[1:3])...)
-
-#=
-    chapter 2
-=#
-
-# height is number of rows, which in julia is the first dimension.
-# width is number of columns, which in julia is the second dimension.
-# also you have to be careful about Color types if precision matters to you.
-canvas(w::Int, h::Int, c = RGB{Float64}(colorant"black")) = fill(c, (h, w))
-pixel(mat, x::Int, y::Int) = mat[y,x]
-pixel!(mat, x::Int, y::Int, c::Color) = mat[y,x] = c
-pixels(mat) = flat(mat)
-flat(mat) = reshape(mat, (prod(size(mat)), 1))
-# stopgap solution from https://github.com/JuliaGraphics/ColorVectorSpace.jl/issues/119#issuecomment-573167024
-# while waiting for long-term solution from https://github.com/JuliaGraphics/ColorVectorSpace.jl/issues/126
-hadamard(c1, c2) = mapc(*, c1, c2)
-round_color(c::Color, digits::Int = 5) = mapc(chan -> round(chan, digits=digits), c)
-clamp_color(c::Color) = mapc(chan -> clamp(chan, 0, 1), c)
-scale_color_component(c::Number; scale=255) = Int(round(clamp(c * scale, 0, scale))) # added while working on input/output
-descale_color_component(c::Number; scale=255) = clamp(c / scale, 0, 1) # added while working on input/output
-
-#=
-    chapter 3
-=#
-
-function submatrix(mat, r::Int, c::Int)
-    h = height(mat)
-    w = width(mat)
-    mask = [row != r && col != c for row=1:h, col=1:w]
-    return reshape(mat[mask], (h-1,w-1))
-end
-
-minor(mat, r::Int, c::Int) = det(submatrix(mat, r, c))
-cofactor(mat, r::Int, c::Int) = minor(mat, r, c) * (-1)^(r+c)
-invertible(mat) = det(mat) != 0
-
-#=
-    chapter 4
-=#
-
-translation(x, y, z) = [
-    1 0 0 x
-    0 1 0 y
-    0 0 1 z
-    0 0 0 1
-]
-
-scaling(x, y, z) = [
-    x 0 0 0
-    0 y 0 0
-    0 0 z 0
-    0 0 0 1
-]
-
-reflection_x = scaling(-1, 1, 1)
-reflection_y = scaling(1, -1, 1)
-reflection_z = scaling(1, 1, -1)
-
-rotation_x(r) = [
-    1 0 0 0
-    0 cos(r) -sin(r) 0
-    0 sin(r) cos(r) 0
-    0 0 0 1
-]
-
-rotation_y(r) = [
-    cos(r) 0 sin(r) 0
-    0 1 0 0
-    -sin(r) 0 cos(r) 0
-    0 0 0 1
-]
-
-rotation_z(r) = [
-    cos(r) -sin(r) 0 0
-    sin(r) cos(r) 0 0
-    0 0 1 0
-    0 0 0 1
-]
-
-shearing(xy, xz, yx, yz, zx, zy) = [
-    1 xy xz 0
-    yx 1 yz 0
-    zx zy 1 0
-    0 0 0 1
-]
-
-#=
-    chapter 5
-=#
-
-# axially-aligned bounding box, created in chapter 14,
-# polished and extended in bonus chapter 3, further
-# refined (and moved here) while working on demos
-mutable struct aabb
-    min::VectorF # top-left point (not sure if z would be forward or back here)
-    max::VectorF # lower-right point
-    aabb() = new(point(Inf, Inf, Inf), point(-Inf, -Inf, -Inf))
-end
-
-function add_points!(b::aabb, ps::VectorF...)
-    b.min = point([min(b.min[i], [p[i] for p ∈ ps]...) for i=1:3]...)
-    b.max = point([max(b.max[i], [p[i] for p ∈ ps]...) for i=1:3]...)
-end
-
-add_points!(b::aabb, b2::aabb) = add_points!(b, b2.min, b2.max)
-add_points!(b::aabb, bs::aabb...) = foreach(b2 -> add_points!(b, b2), bs)
-
-function aabb(ps::VectorF...)
-    b = aabb()
-    add_points!(b, ps...)
-    return b
-end
-
-function aabb(bs::aabb...)
-    b = aabb()
-    add_points!(b, bs...)
-    return b
-end
-
-mutable struct ray
-    origin::VectorF
-    # the book calls this field "direction", but in my mind direction
-    # is a unit vector which you combine with a magnitude (speed)
-    # to get velocity, and the book uses direction mathematically
-    # like a velocity, so i'm calling it velocity.
-    velocity::VectorF
-end
-
-abstract type pattern end # chapter 10
-
-# material added in chapter 6, put here for compilation
-mutable struct material
-    color::Color
-    ambient::Float64
-    diffuse::Float64
-    specular::Float64
-    shininess::Float64
-    pattern::optional{pattern}
-    reflective::Float64 # chapter 11
-    transparency::Float64 # chapter 11
-    refractive_index::Float64 # chapter 11
-    material(; color = colorant"white", ambient = 0.1, diffuse = 0.9, specular = 0.9, shininess = 200.0, pattern = nothing, reflective = 0.0, transparency = 0.0, refractive_index = 1.0) = new(color, ambient, diffuse, specular, shininess, pattern, reflective, transparency, refractive_index)
-end
-
-abstract type shape end # chapter 9
-
-mutable struct test_shape <: shape
-    transform::Transform
-    material::material
-    parent::optional{shape}
-    saved_ray::optional{ray}
-    shadow::Bool
-    inverse_transform::Transform
-    inherited_transform::Transform
-    inverse_inherited_transform::Transform
-    bbox::aabb
-    test_shape(; transform = DEFAULT_TRANSFORM, material = material(), parent = nothing, r = nothing, shadow = true) = update_cache!(new(transform, material, parent, r, shadow, DEFAULT_TRANSFORM, DEFAULT_TRANSFORM, DEFAULT_TRANSFORM, aabb()))
-end
-
-# chapter 14
-mutable struct group <: shape
-    transform::Transform
-    material::optional{material}
-    children::Vector{<:shape}
-    parent::optional{shape}
-    inverse_transform::Transform
-    inherited_transform::Transform
-    inverse_inherited_transform::Transform
-    bbox::aabb
-    function group(; transform = DEFAULT_TRANSFORM, children = Vector{shape}([]), material = nothing, parent = nothing)
-        g = new(transform, material, Vector{shape}([]), parent, DEFAULT_TRANSFORM, DEFAULT_TRANSFORM, DEFAULT_TRANSFORM, aabb())
-        add_child!(g, children...)
-        return g
-    end
-end
-
-mutable struct sphere <: shape # chapter 9
-    transform::Transform
-    material::material
-    parent::optional{shape}
-    shadow::Bool
-    inverse_transform::Transform
-    inherited_transform::Transform
-    inverse_inherited_transform::Transform
-    bbox::aabb
-    sphere(; transform = DEFAULT_TRANSFORM, material = material(), parent = nothing, shadow = true) = update_cache!(new(transform, material, parent, shadow, DEFAULT_TRANSFORM, DEFAULT_TRANSFORM, DEFAULT_TRANSFORM, aabb()))
-end
-
-# chapter 9; literally exactly the same as sphere,
-# the only purpose of this struct is to facilitate
-# dispatch. unsure how to refactor though.
-mutable struct plane <: shape
-    transform::Transform
-    material::material
-    parent::optional{shape}
-    shadow::Bool
-    inverse_transform::Transform
-    inherited_transform::Transform
-    inverse_inherited_transform::Transform
-    bbox::aabb
-    plane(; transform = DEFAULT_TRANSFORM, material = material(), parent = nothing, shadow = true) = update_cache!(new(transform, material, parent, shadow, DEFAULT_TRANSFORM, DEFAULT_TRANSFORM, DEFAULT_TRANSFORM, aabb()))
-end
-
-# chapter 12
-mutable struct cube <: shape
-    transform::Transform
-    material::material
-    parent::optional{shape}
-    shadow::Bool
-    inverse_transform::Transform
-    inherited_transform::Transform
-    inverse_inherited_transform::Transform
-    bbox::aabb
-    cube(; transform = DEFAULT_TRANSFORM, material = material(), parent = nothing, shadow = true) = update_cache!(new(transform, material, parent, shadow, DEFAULT_TRANSFORM, DEFAULT_TRANSFORM, DEFAULT_TRANSFORM, aabb()))
-end
-
-# chapter 13
-mutable struct cylinder <: shape
-    transform::Transform
-    material::material
-    min::Float64
-    max::Float64
-    closed::Bool
-    parent::optional{shape}
-    shadow::Bool
-    inverse_transform::Transform
-    inherited_transform::Transform
-    inverse_inherited_transform::Transform
-    bbox::aabb
-    cylinder(; transform = DEFAULT_TRANSFORM, material = material(), min = -Inf, max = Inf, closed = false, parent = nothing, shadow = true) = update_cache!(new(transform, material, min, max, closed, parent, shadow, DEFAULT_TRANSFORM, DEFAULT_TRANSFORM, DEFAULT_TRANSFORM, aabb()))
-end
-
-# chapter 13
-mutable struct cone <: shape
-    transform::Transform
-    material::material
-    min::Float64
-    max::Float64
-    closed::Bool
-    parent::optional{shape}
-    shadow::Bool
-    inverse_transform::Transform
-    inherited_transform::Transform
-    inverse_inherited_transform::Transform
-    bbox::aabb
-    cone(; transform = DEFAULT_TRANSFORM, material = material(), min = -Inf, max = Inf, closed = false, parent = nothing, shadow = true) = update_cache!(new(transform, material, min, max, closed, parent, shadow, DEFAULT_TRANSFORM, DEFAULT_TRANSFORM, DEFAULT_TRANSFORM, aabb()))
-end
-
-# chapter 15
-mutable struct triangle <: shape
-    p1::VectorF # p == point, i.e. vertex
-    p2::VectorF
-    p3::VectorF
-    e1::VectorF # e == edge, i.e. side
-    e2::VectorF
-    n::VectorF # n == normal, i.e. pre-calculated surface normal
-    transform::Transform
-    material::material
-    parent::optional{shape}
-    shadow::Bool
-    inverse_transform::Transform
-    inherited_transform::Transform
-    inverse_inherited_transform::Transform
-    bbox::aabb
-    function triangle(; p1::VectorF, p2::VectorF, p3::VectorF, transform::Transform = DEFAULT_TRANSFORM, material = material(), parent = nothing, shadow = true)
-        e1 = p2 - p1
-        e2 = p3 - p1
-        n = normalize(cross(e2, e1))
-        return update_cache!(new(p1, p2, p3, p2 - p1, p3 - p1, n, transform, material, parent, shadow, DEFAULT_TRANSFORM, DEFAULT_TRANSFORM, DEFAULT_TRANSFORM, aabb()))
-    end
-end
-
-# chapter 15
-mutable struct smooth_triangle <: shape
-    p1::VectorF
-    p2::VectorF
-    p3::VectorF
-    e1::VectorF
-    e2::VectorF
-    n1::VectorF
-    n2::VectorF
-    n3::VectorF
-    transform::Transform
-    material::material
-    parent::optional{shape}
-    shadow::Bool
-    inverse_transform::Transform
-    inherited_transform::Transform
-    inverse_inherited_transform::Transform
-    bbox::aabb
-    smooth_triangle(; p1::VectorF, p2::VectorF, p3::VectorF, n1::VectorF, n2::VectorF, n3::VectorF, transform::Transform = DEFAULT_TRANSFORM, material = material(), parent = nothing, shadow = true) = update_cache!(new(p1, p2, p3, p2 - p1, p3 - p1, n1, n2, n3, transform, material, parent, shadow, DEFAULT_TRANSFORM, DEFAULT_TRANSFORM, DEFAULT_TRANSFORM, aabb()))
-end
-
-# remember, can't use our cached transforms here because this is where they are calculated
-inherited_transform(s::shape)::Transform = ((exists(s.parent)) ? inherited_transform(s.parent) : DEFAULT_TRANSFORM) * s.transform
-
-mutable struct intersection
-    t::Number
-    object::shape
-    u::optional{Number}
-    v::optional{Number}
-    intersection(t, object; u = nothing, v = nothing) = new(t, object, u, v)
-end
-
-Intersections = Vector{intersection}
-
-intersections(is::intersection...) = Intersections([is...])
-transform(r::ray, mat::Array{Int, 2}) = transform(r, Float64.(mat))
-transform(r::ray, mat::Transform) = ray(mat * r.origin, mat * r.velocity)
-
-import Base.position
-position(r::ray, t::Number) = r.origin + r.velocity * t
-
-import Base.intersect
-intersect(s::shape, r::ray) = _intersect(s, (s isa group) ? r : transform(r, s.inverse_inherited_transform)) # chapter 9 and chapter 14
-
-hit(is::Intersections) = (all(map(i -> i.t < 0, is))) ? nothing : is[argmin(map(i -> (i.t < 0) ? Inf : i.t, is))]
-
-#=
-    chapter 6
-=#
-
-function normal_at(s::shape, p::VectorF; hit::optional{intersection} = nothing)
-    # chapter 14 onwards
-    lp = world_to_object(s, p)
-    ln = _normal_at(s, lp, hit=hit)
-    return normal_to_world(s, ln)
-end
-
-reflect(v::VectorF, n::VectorF) = v - (n * (2 * (v ⋅ n)))
-
-function lighting(m, l, p, eyev, normalv, intensity = 1.0; object::optional{shape} = nothing)
-    # this convoluted expression is necessary for lighting test cases where you have a material without an object
-    c = (exists(m.pattern)) ? ((exists(object)) ? pattern_at_object(m.pattern, object, p) : pattern_at(m.pattern, p)) : m.color # chapter 10
-    effective_color = hadamard(c, l.intensity)
-    ambient = effective_color * m.ambient
-    dssum = colorant"black"
-    for v=0:l.vsteps-1
-        for u=0:l.usteps-1
-            diffuse = colorant"black"
-            specular = colorant"black"
-
-            pos = point_on_light(l, u, v)
-            lightv = normalize(pos - p)
-            light_dot_normal = lightv ⋅ normalv
-            if light_dot_normal >= 0
-                diffuse = effective_color * m.diffuse * light_dot_normal
-                reflectv = reflect(-lightv, normalv)
-                reflect_dot_eye = reflectv ⋅ eyev
-                if reflect_dot_eye > 0
-                    factor = reflect_dot_eye ^ m.shininess
-                    specular = l.intensity * m.specular * factor
-                end
-            end
-
-            dssum += diffuse + specular
-        end
-    end
-
-    return ambient + (dssum / l.samples) * intensity
-end
-
-#=
-    chapter 7
-=#
-
-mutable struct world
-    lights
-    objects
-    world(; lights = [], objects = []) = new(lights, objects)
-end
-
-function default_world(; light = point_light(point(-10, 10, -10), colorant"white"), t1 = DEFAULT_TRANSFORM, m1 = material(color = RGB(0.8, 1.0, 0.6), diffuse = 0.7, specular = 0.2), t2 = scaling(0.5, 0.5, 0.5), m2 = material())
-    s1 = sphere(transform = t1, material = m1)
-    s2 = sphere(transform = t2, material = m2)
-    w = world()
-    push!(w.lights, light)
-    push!(w.objects, s1, s2)
-    return w
-end
-
-intersect(w::world, r::ray) = Intersections(sort([i for o in w.objects for i in intersect(o, r)], by=(i)->i.t))
-
-mutable struct computations
-    t::Number
-    object
-    point::VectorF
-    eyev::VectorF
-    normalv::VectorF
-    inside::Bool
-    over_point::VectorF # chapter 8
-    under_point::VectorF # chapter 11
-    reflectv::VectorF # chapter 11
-    n1::Float64
-    n2::Float64
-end
-
-function prepare_computations(i::intersection, r::ray, xs::optional{Intersections} = nothing)
-    t = i.t
-    object = i.object
-    p = position(r, t)
-    eyev = -r.velocity
-    normalv = normal_at(object, p, hit=i)
-    inside = false
-    if normalv ⋅ eyev < 0
-        normalv = -normalv
-        inside = true
-    end
-    #=
-        chapter 8
-
-        the book has us adjusting only by ϵ, but that doesn't appear
-        to be enough for me. so i added zeros until the "fleas" went
-        away, and i'll revisit my approach later if it breaks somehow.
-    =#
-    over_point = p + (normalv * my_eps)
-
-    #=
-        chapter 11
-    =#
-
-    under_point = p - (normalv * my_eps)
-
-    reflectv = reflect(r.velocity, normalv)
-    n1 = 1.0
-    n2 = 1.0
-    if exists(xs)
-        containers = []
-
-        for x in xs
-            if x == i
-                if isempty(containers)
-                    n1 = 1.0
-                else
-                    n1 = last(containers).material.refractive_index
-                end
-            end
-
-            if x.object ∈ containers
-                filter!(s -> s != x.object, containers)
-            else
-                push!(containers, x.object)
-            end
-
-            if x == i
-                if isempty(containers)
-                    n2 = 1.0
-                else
-                    n2 = last(containers).material.refractive_index
-                end
-                break
-            end
-        end
-    end
-
-    return computations(t, object, p, eyev, normalv, inside, over_point, under_point, reflectv, n1, n2)
-end
-
-function shade_hit(w::world, c::computations, remaining::Int = DEFAULT_RECURSION_LIMIT)
-    #=
-        chapter 8
-
-        doing shadows with multiple lights is sorta weird.
-        something in shadow from one light may not be in shadow
-        from a different light, but the expected lighting result
-        for a point in shadow is always the ambient color of the
-        object's material, so in a scene with multiple lights an
-        object that is unlit by several of them will have its ambient
-        color added multiple times, which doesn't seem right, and
-        this isn't a case the book tests. nor is it simple to do this
-        inside the lighting function. my solution for this is to do
-        all the shadow calculations before the lighting calculations
-        and either use the results in the sum or straight-up return
-        the object's ambient color.
-        unsure how to handle the object's ambient color being added multiple
-        times from multiple light sources, but for now i'll assume that will
-        be handled by the blending that occurs in the lighting function.
-        i guess for several lit vs unlit sources, i'd need to sum the results
-        from only the lit ones.
-
-        bonus chapter 1
-
-        area lights and soft shadows made this function a lot simpler.
-    =#
-
-    surface = sum(map(l -> lighting(c.object.material, l, c.over_point, c.eyev, c.normalv, intensity_at(l, c.over_point, w), object = c.object), w.lights))
-
-    # chapter 11
-    reflected = reflected_color(w, c, remaining)
-    refracted = refracted_color(w, c, remaining)
-    m = c.object.material
-    if m.reflective > 0 && m.transparency > 0
-        reflectance = schlick(c)
-        return surface + reflected * reflectance + refracted * (1 - reflectance)
-    else
-        return surface + reflected + refracted
-    end
-end
-
-function color_at(w::world, r::ray, remaining::Int = DEFAULT_RECURSION_LIMIT)
-    is = intersect(w, r)
-    h = hit(is)
-    c = colorant"black"
-    if exists(h)
-        c = shade_hit(w, prepare_computations(h, r, is), remaining)
-    end
-    return c
-end
-
-function view_transform(from, to, up)
-    forward = normalize(to - from)
-    upn = normalize(up)
-    left = cross(upn, forward)
-    true_up = cross(forward, left)
-    ornt = [
-        left[1] left[2] left[3] 0
-        true_up[1] true_up[2] true_up[3] 0
-        -forward[1] -forward[2] -forward[3] 0
-        0 0 0 1
-    ]
-    return ornt * translation(-from[1], -from[2], -from[3])
-end
-
-mutable struct camera <: shape
-    hsize::Number
-    vsize::Number
-    fov::Number
-    transform::Transform
-    material::optional{material}
-    parent::optional{shape}
-    half_view::Number
-    aspect::Number
-    half_width::Number
-    half_height::Number
-    pixel_size::Number
-    inverse_transform::Transform
-    inherited_transform::Transform
-    inverse_inherited_transform::Transform
-    bbox::aabb
-    function camera(; hsize = 160, vsize = 120, fov = π / 2, transform = DEFAULT_TRANSFORM)
-        half_view = tan(fov / 2)
-        aspect = hsize / vsize
-        half_width = half_view
-        half_height = half_view
-        if aspect >= 1
-            half_height /= aspect
-        else
-            half_width *= aspect
-        end
-        pixel_size = (half_width * 2) / hsize
-        return update_cache!(new(hsize, vsize, fov, transform, nothing, nothing, half_view, aspect, half_width, half_height, pixel_size, DEFAULT_TRANSFORM, DEFAULT_TRANSFORM, DEFAULT_TRANSFORM, aabb()))
-    end
-end
-
-function ray_for_pixel(c::camera, px::Int, py::Int)
-    xoff = (px + 0.5) * c.pixel_size
-    yoff = (py + 0.5) * c.pixel_size
-    wx = c.half_width - xoff
-    wy = c.half_height - yoff
-    pix = c.inverse_transform * point(wx, wy, -1)
-    orgn = c.inverse_transform * point(0, 0, 0)
-    dir = normalize(pix - orgn)
-    return ray(orgn, dir)
-end
-
-function raytrace(cam::camera, w::world)
-    img = canvas(cam.hsize, cam.vsize)
-    for y=1:cam.vsize
-        for x=1:cam.hsize
-            r = ray_for_pixel(cam, x, y)
-            c = color_at(w, r)
-            pixel!(img, x, y, clamp_color(c))
-        end
-    end
-    return img
-end
-
-#=
-    chapter 8
-=#
-
-function is_shadowed(w::world, lpos::VectorF, p::VectorF)
-    v = lpos - p
-    dist = norm(v)
-    dir = normalize(v)
-    r = ray(p, dir)
-    is = intersect(w, r)
-    return any(i -> i.t < dist && i.t > 0 && i.object.shadow, is)
-end
-
-#=
-    chapter 9
-=#
-
-# algorithm written in chapter 5 and refactored to here in chapter 9
-function _intersect(s::sphere, r::ray)
-    sphere_to_ray = r.origin - point(0, 0, 0) # all spheres centered at origin for now
-    a = r.velocity ⋅ r.velocity
-    b = 2 * r.velocity ⋅ sphere_to_ray
-    c = sphere_to_ray ⋅ sphere_to_ray - 1
-
-    discriminant = b^2 - 4 * a * c
-
-    if discriminant < 0
-        return Intersections([])
-    end
-
-    t1 = (-b - √discriminant) / 2a
-    t2 = (-b + √discriminant) / 2a
-
-    return intersections(intersection(t1, s), intersection(t2, s))
-end
-
-# algorithm written in chapter 6 and refactored to here in chapter 9
-_normal_at(s::sphere, op::VectorF; hit::optional{intersection} = nothing) = op - point(0, 0, 0)
-
-function _intersect(p::plane, r::ray)
-    if abs(r.velocity[2]) < my_eps
-        return Intersections([])
-    end
-
-    t = -r.origin[2] / r.velocity[2]
-    return intersections(intersection(t, p))
-end
-
-_normal_at(p::plane, op::VectorF; hit::optional{intersection} = nothing) = vector(0, 1, 0) # we're in object space, and the normal is the same everywhere...
-
-#=
-    chapter 10
-=#
-
-# chapter 11
-mutable struct test_pattern <: pattern
-    transform::Transform
-    inverse_transform::Transform
-    test_pattern(; a = colorant"white", b = colorant"black", transform = DEFAULT_TRANSFORM) = update_cache!(new(transform, DEFAULT_TRANSFORM))
-end
-
-mutable struct stripes <: pattern
-    a::Color
-    b::Color
-    transform::Transform
-    inverse_transform::Transform
-    stripes(; a = colorant"white", b = colorant"black", transform = DEFAULT_TRANSFORM) = update_cache!(new(a, b, transform, DEFAULT_TRANSFORM))
-end
-
-mutable struct gradient <: pattern
-    a::Color
-    b::Color
-    transform::Transform
-    inverse_transform::Transform
-    gradient(; a = colorant"white", b = colorant"black", transform = DEFAULT_TRANSFORM) = update_cache!(new(a, b, transform, DEFAULT_TRANSFORM))
-end
-
-mutable struct rings <: pattern
-    a::Color
-    b::Color
-    transform::Transform
-    inverse_transform::Transform
-    rings(; a = colorant"white", b = colorant"black", transform = DEFAULT_TRANSFORM) = update_cache!(new(a, b, transform, DEFAULT_TRANSFORM))
-end
-
-mutable struct checkers <: pattern
-    a::Color
-    b::Color
-    transform::Transform
-    inverse_transform::Transform
-    checkers(; a = colorant"white", b = colorant"black", transform = DEFAULT_TRANSFORM) = update_cache!(new(a, b, transform, DEFAULT_TRANSFORM))
-end
-
-pattern_at(pat::test_pattern, p::VectorF) = RGB(Float64.(p[1:3])...)
-pattern_at(pat::stripes, p::VectorF) = (floor(p[1]) % 2 == 0) ? pat.a : pat.b
-function pattern_at(pat::gradient, p::VectorF)
-    # when you want to handle "negative" colors differently than your library
-    a, b = pat.a, pat.b
-    ar, ag, ab = Float64.([red(a), green(a), blue(a)])
-    br, bg, bb = Float64.([red(b), green(b), blue(b)])
-    dr, dg, db = [br - ar, bg - ag, bb - ab] * (p[1] - floor(p[1]))
-    return RGB(red(pat.a) + dr, green(pat.a) + dg, blue(pat.a) + db)
-end
-pattern_at(pat::rings, p::VectorF) = (floor(√(p[1]^2 + p[3]^2)) % 2 == 0) ? pat.a : pat.b
-pattern_at(pat::checkers, p::VectorF) = (sum(floor.(p[1:3])) % 2 ≈ 0) ? pat.a : pat.b
-pattern_at_object(pat::pattern, object::shape, p::VectorF) = pattern_at(pat, pat.inverse_transform * world_to_object(object, p))
-
-#=
-    chapter 11
-=#
-
-# a helper the book uses, without which some test cases are confusing to transcribe
-glass_sphere() = sphere(material = material(transparency = 1.0, refractive_index = 1.5))
-
-function reflected_color(w::world, comps::computations, remaining::Int = DEFAULT_RECURSION_LIMIT)
-    if comps.object.material.reflective == 0 || remaining <= 0 return colorant"black" end
-    reflect_ray = ray(comps.over_point, comps.reflectv)
-    c = color_at(w, reflect_ray, remaining - 1)
-    return c * comps.object.material.reflective
-end
-
-function refracted_color(w::world, comps::computations, remaining::Int = DEFAULT_RECURSION_LIMIT)
-    if comps.object.material.transparency == 0 || remaining <= 0 return colorant"black" end
-
-    n_ratio = comps.n1 / comps.n2
-    cos_i = comps.eyev ⋅ comps.normalv
-    sin2_t = n_ratio^2 * (1 - cos_i^2)
-
-    if sin2_t > 1 return colorant"black" end # snell's law
-
-    cos_t = √(1.0 - sin2_t)
-    dir = comps.normalv * (n_ratio * cos_i - cos_t) - comps.eyev * n_ratio
-    refract_ray = ray(comps.under_point, dir)
-
-    return color_at(w, refract_ray, remaining - 1) * comps.object.material.transparency
-end
-
-function schlick(c::computations)
-    _cos = c.eyev ⋅ c.normalv
-
-    if c.n1 > c.n2
-        n = c.n1 / c.n2
-        sin2_t = n^2 * (1.0 - _cos^2)
-        if sin2_t > 1.0 return 1.0 end
-
-        cos_t = √(1.0 - sin2_t)
-        _cos = cos_t
-    end
-
-    r0 = ((c.n1 - c.n2) / (c.n1 + c.n2))^2
-
-    return r0 + (1 - r0) * (1 - _cos)^5
-end
-
-#=
-    chapter 12
-=#
-
-function check_axis(origin::Float64, direction::Float64, axmin::Float64=-1.0, axmax::Float64=1.0)
-    tmin_numerator = (axmin - origin)
-    tmax_numerator = (axmax - origin)
-
-    tmin = tmin_numerator * Inf
-    tmax = tmax_numerator * Inf
-
-    if abs(direction) >= my_eps
-        tmin = tmin_numerator / direction
-        tmax = tmax_numerator / direction
-    end
-
-    return min(tmin, tmax), max(tmin, tmax)
-end
-
-function _intersect(c::cube, r::ray)
-    xtmin, xtmax = check_axis(r.origin[1], r.velocity[1])
-    ytmin, ytmax = check_axis(r.origin[2], r.velocity[2])
-    ztmin, ztmax = check_axis(r.origin[3], r.velocity[3])
-
-    tmin = max(xtmin, ytmin, ztmin)
-    tmax = min(xtmax, ytmax, ztmax)
-
-    if tmin > tmax return Intersections([]) end
-
-    return intersections(intersection(tmin, c), intersection(tmax, c))
-end
-
-function _normal_at(c::cube, op::VectorF; hit::optional{intersection} = nothing)
-    maxc = max(abs(op[1]), abs(op[2]), abs(op[3]))
-
-    if maxc == abs(op[1]) return vector(op[1], 0, 0)
-    elseif maxc == abs(op[2]) return vector(0, op[2], 0)
-    else return vector(0, 0, op[3]) end
-end
-
-#=
-    chapter 13
-=#
-
-function check_cap(r::ray, t::Float64)
-    x = r.origin[1] + t * r.velocity[1]
-    z = r.origin[3] + t * r.velocity[3]
-
-    return (x^2 + z^2) <= 1
-end
-
-function intersect_caps!(xs::Intersections, c::cylinder, r::ray)
-    if !c.closed || r.velocity[2] ≈ 0 return end
-    t1 = (c.min - r.origin[2]) / r.velocity[2]
-    if check_cap(r, t1) push!(xs, intersection(t1, c)) end
-    t2 = (c.max - r.origin[2]) / r.velocity[2]
-    if check_cap(r, t2) push!(xs, intersection(t2, c)) end
-end
-
-function _intersect(c::cylinder, r::ray)
-    xs = Intersections([])
-
-    intersect_caps!(xs, c, r)
-
-    a = r.velocity[1]^2 + r.velocity[3]^2
-    if a ≈ 0 return xs end
-
-    b = 2 * r.origin[1] * r.velocity[1] + 2 * r.origin[3] * r.velocity[3]
-    _c = r.origin[1]^2 + r.origin[3]^2 - 1
-    disc = b^2 - 4 * a * _c
-    if disc < 0 return xs end
-
-    t0 = (-b - √disc) / 2a
-    t1 = (-b + √disc) / 2a
-
-    t0, t1 = min(t0, t1), max(t0, t1)
-
-    y0 = r.origin[2] + t0 * r.velocity[2]
-    if c.min < y0 && y0 < c.max
-        push!(xs, intersection(t0, c))
-    end
-
-    y1 = r.origin[2] + t1 * r.velocity[2]
-    if c.min < y1 && y1 < c.max
-        push!(xs, intersection(t1, c))
-    end
-
-    return xs
-end
-
-function _normal_at(c::cylinder, op::VectorF; hit::optional{intersection} = nothing)
-    dist = op[1]^2 + op[3]^2
-    if dist < 1 && op[2] >= c.max - my_eps
-        return vector(0, 1, 0)
-    elseif dist < 1 && op[2] <= c.min + my_eps
-        return vector(0, -1, 0)
-    else
-        return vector(op[1], 0, op[3])
-    end
-end
-
-function check_cap(r::ray, t::Float64, y::Float64)
-    x = r.origin[1] + t * r.velocity[1]
-    z = r.origin[3] + t * r.velocity[3]
-
-    return (x^2 + z^2) <= abs(y)
-end
-
-function intersect_caps!(xs::Intersections, c::cone, r::ray)
-    if !c.closed || r.velocity[2] ≈ 0 return end
-    t1 = (c.min - r.origin[2]) / r.velocity[2]
-    if check_cap(r, t1, c.min) push!(xs, intersection(t1, c)) end
-    t2 = (c.max - r.origin[2]) / r.velocity[2]
-    if check_cap(r, t2, c.max) push!(xs, intersection(t2, c)) end
-end
-
-function _intersect(c::cone, r::ray)
-    xs = Intersections([])
-
-    intersect_caps!(xs, c, r)
-
-    a = r.velocity[1]^2 - r.velocity[2]^2 + r.velocity[3]^2
-    b = 2 * r.origin[1] * r.velocity[1] - 2 * r.origin[2] * r.velocity[2] + 2 * r.origin[3] * r.velocity[3]
-    _c = r.origin[1]^2 - r.origin[2]^2 + r.origin[3]^2
-
-    if a ≈ 0 && b ≈ 0 return xs
-    elseif a ≈ 0
-        t = -_c / 2b
-        push!(xs, intersection(t, c))
-        return xs
-    end
-
-    disc = b^2 - 4 * a * _c
-    if disc < 0 return xs end
-
-    t0 = (-b - √disc) / 2a
-    t1 = (-b + √disc) / 2a
-
-    t0, t1 = min(t0, t1), max(t0, t1)
-
-    y0 = r.origin[2] + t0 * r.velocity[2]
-    if c.min < y0 && y0 < c.max
-        push!(xs, intersection(t0, c))
-    end
-
-    y1 = r.origin[2] + t1 * r.velocity[2]
-    if c.min < y1 && y1 < c.max
-        push!(xs, intersection(t1, c))
-    end
-
-    return xs
-end
-
-function _normal_at(c::cone, op::VectorF; hit::optional{intersection} = nothing)
-    dist = op[1]^2 + op[3]^2
-    if dist < 1 && op[2] >= c.max - my_eps
-        return vector(0, 1, 0)
-    elseif dist < 1 && op[2] <= c.min + my_eps
-        return vector(0, -1, 0)
-    else
-        y = √(op[1]^2 + op[3]^2)
-        if op[2] > 0 y = -y end
-        return vector(op[1], y, op[3])
-    end
-end
-
-#=
-    chapter 14
-=#
-
-function propagate_material!(s::shape)
-    if exists(s.material)
-        if s isa group
-            for c ∈ s.children
-                c.material = s.material
-                propagate_material!(c)
-            end
-        elseif s isa csg
-            s.l.material = s.material
-            s.r.material = s.material
-            propagate_material!(s.l)
-            propagate_material!(s.r)
-        end
-    end
-end
-
-function add_child!(g::group, ss::shape...)
-    foreach(s -> s.parent = g, ss)
-    push!(g.children, ss...)
-    propagate_material!(g)
-    update_cache!(g)
-end
-
-has_parent(s::shape) = exists(s.parent)
-has_child(g::group, s::shape) = any(c -> (c isa group) ? c == s || has_child(c, s) : c == s, g.children)
-has_children(g::group, ss::shape...) = all(s -> has_child(g, s), ss)
-
-# copy-pasted from world intersection with name changes. no need to think
-# too hard about the work being done to sort intersections, sorting them
-# at this level will make sorting at a higher level faster, especially in
-# worlds with multiple groups.
-_intersect(g::group, r::ray) = Intersections((intersects(g, r)) ? sort([i for c in g.children for i in intersect(c, r)], by=(i)->i.t) : [])
-
-world_to_object(s::shape, p::VectorF) = s.inverse_inherited_transform * p
-
-function normal_to_world(s::shape, n::VectorF)
-    n = s.inverse_inherited_transform' * n
-    n[4] = 0
-    normalize!(n)
-    return n
-end
-
-#=
-    chapter 15
-=#
-
-_normal_at(t::triangle, p::VectorF; hit::optional{intersection} = nothing) = t.n
-
-# only _normal_at for which hit is non-optional
-_normal_at(tri::smooth_triangle, p::VectorF; hit::intersection) = tri.n2 * hit.u + tri.n3 * hit.v + tri.n1 * (1 - hit.u - hit.v)
-
-function _intersect(t::triangle, r::ray)
-    dir_cross_e2 = cross(r.velocity, t.e2)
-    det = t.e1 ⋅ dir_cross_e2
-    if abs(det) < my_eps return Intersections([]) end
-
-    f = 1.0 / det
-    p1_to_origin = r.origin - t.p1
-    u = f * p1_to_origin ⋅ dir_cross_e2
-    if u < 0 || u > 1 return Intersections([]) end
-
-    origin_cross_e1 = cross(p1_to_origin, t.e1)
-    v = f * r.velocity ⋅ origin_cross_e1
-    if v < 0 || (u + v) > 1 return Intersections([]) end
-
-    return intersections(intersection(f * t.e2 ⋅ origin_cross_e1, t))
-end
-
-function _intersect(t::smooth_triangle, r::ray)
-    dir_cross_e2 = cross(r.velocity, t.e2)
-    det = t.e1 ⋅ dir_cross_e2
-    if abs(det) < my_eps return Intersections([]) end
-
-    f = 1.0 / det
-    p1_to_origin = r.origin - t.p1
-    u = f * p1_to_origin ⋅ dir_cross_e2
-    if u < 0 || u > 1 return Intersections([]) end
-
-    origin_cross_e1 = cross(p1_to_origin, t.e1)
-    v = f * r.velocity ⋅ origin_cross_e1
-    if v < 0 || (u + v) > 1 return Intersections([]) end
-
-    return intersections(intersection(f * t.e2 ⋅ origin_cross_e1, t, u=u, v=v))
-end
-
-#=
-    chapter 16
-=#
-
-mutable struct csg <: shape
-    op::Symbol # could probably make this an enum
-    l::shape
-    r::shape
-    transform::Transform
-    material::optional{material} # added during demo chapter for convenience, not because it means anything
-    parent::optional{shape}
-    inverse_transform::Transform
-    inherited_transform::Transform
-    inverse_inherited_transform::Transform
-    bbox::aabb
-    function csg(s::Symbol, l::shape, r::shape; transform = DEFAULT_TRANSFORM, material = nothing, parent = nothing)
-        c = new(s, l, r, transform, material, parent, DEFAULT_TRANSFORM, DEFAULT_TRANSFORM, DEFAULT_TRANSFORM, aabb())
-        l.parent = c
-        r.parent = c
-        propagate_material!(c)
-        update_cache!(c)
-        return c
-    end
-end
-
-function intersection_allowed(op::Symbol, lhit::Bool, inl::Bool, inr::Bool)
-    if op == :union return (lhit && !inr) || (!lhit && !inl)
-    elseif op == :intersect return (lhit && inr) || (!lhit && inl)
-    elseif op == :difference return (lhit && !inr) || (!lhit && inl)
-    else return false end
-end
-
-function includes(a::shape, b::shape)
-    if a == b return true
-    elseif a isa group return has_child(a, b)
-    elseif a isa csg return includes(a.l, b) || includes(a.r, b)
-    else return false end
-end
-
-function csg_filter(c::csg, xs::Intersections)
-    inl = false
-    inr = false
-
-    res = Intersections([])
-
-    for i in xs
-        lhit = includes(c.l, i.object)
-
-        if intersection_allowed(c.op, lhit, inl, inr) push!(res, i) end
-
-        if lhit inl = !inl
-        else inr = !inr end
-    end
-
-    return intersections(res...)
-end
-
-function _intersect(c::csg, r::ray)
-    if !intersects(c, r) return Intersections([]) end
-
-    leftxs = intersect(c.l, r)
-    rightxs = intersect(c.r, r)
-
-    xs = intersections(sort(vcat(leftxs, rightxs), by=(i)->i.t)...)
-
-    return csg_filter(c, xs)
-end
-
-#=
-    bonus chapter 1 - http://raytracerchallenge.com/bonus/area-light.html
-=#
-
-mutable struct sequence
-    elems::VectorF
-    pos::Int
-    sequence(elems::Float64...) = new([elems...], 1)
-end
-
-sequence(elems::Number...) = sequence(Float64.(elems)...)
-
-function next(s::sequence)
-    if length(s.elems) > 0
-        e = s.elems[s.pos]
-        s.pos += 1
-        if s.pos > length(s.elems) s.pos = 1 end
-    else e = rand() end
-    return e
-end
-
-mutable struct area_light
-    corner::VectorF
-    uvec::VectorF
-    usteps::Number
-    vvec::VectorF
-    vsteps::Number
-    samples::Number
-    intensity::Color
-    jitter_by::sequence # will need to be refactored for "real" renders
-    area_light(corner, uvec, usteps, vvec, vsteps, intensity = colorant"white", seq = sequence(0.5)) = new(corner, uvec / usteps, usteps, vvec / vsteps, vsteps, usteps * vsteps, intensity, seq)
-end
-
-point_light(pos::VectorF, intensity::Color) = area_light(pos, point(0, 0, 0), 1, point(0, 0, 0), 1, intensity, sequence(0))
-
-point_on_light(l, u, v) = l.corner + l.uvec * (u + next(l.jitter_by)) + l.vvec * (v + next(l.jitter_by))
-
-function intensity_at(l::area_light, p::VectorF, w::world)
-    total = 0.0
-
-    for v=0:l.vsteps-1
-        for u=0:l.usteps-1
-            if !is_shadowed(w, point_on_light(l, u, v), p) total += 1.0 end
-        end
-    end
-
-    return total / l.samples
-end
-
-# scene added for demo "chapter"
-mutable struct scene
-    w::world
-    cam::optional{camera}
-    materials::Dict{String, material}
-    transforms::Dict{String, Transform}
-    entities::Dict{String, Union{camera, area_light, shape}}
-    scene(; w = world(), cam = nothing, materials = Dict{String, material}([]), transforms = Dict{String, Transform}([]), entities = Dict{String, Union{camera, area_light, shape}}([])) = new(w, cam, materials, transforms, entities)
-end
-
-raytrace(scn::scene) = raytrace(scn.cam, scn.w)
-
-#=
-    bonus chapter 2 - http://raytracerchallenge.com/bonus/texture-mapping.html
-=#
-
-mutable struct uv_checkers <: pattern
-    width::Number
-    height::Number
-    a::Color
-    b::Color
-    transform::Transform
-    inverse_transform::Transform
-    uv_checkers(w::Number, h::Number, a::Color, b::Color; transform = DEFAULT_TRANSFORM) = update_cache!(new(w, h, a, b, transform, DEFAULT_TRANSFORM))
-end
-
-pattern_at(pat::uv_checkers, u::Number, v::Number) = ((floor(u * pat.width) + floor(v * pat.height)) % 2 == 0) ? pat.a : pat.b
-
-function spherical_uv_map(p::VectorF)
-    θ = atan(p[1], p[3])
-    v = vector(p[1:3]...)
-    r = norm(v)
-    ϕ = acos(p[2] / r)
-
-    u = 1 - ((θ / 2π) + 0.5)
-    v = 1 - ϕ/π
-
-    return (u, v)
-end
-
-mutable struct texture_map <: pattern
-    pat::pattern
-    uvmap # should be a function that takes a point and returns a u,v pair
-    transform::Transform
-    inverse_transform::Transform
-    texture_map(pat::pattern, uvmap; transform = DEFAULT_TRANSFORM) = update_cache!(new(pat, uvmap, transform, DEFAULT_TRANSFORM))
-end
-
-pattern_at(tmap::texture_map, p::VectorF) = pattern_at(tmap.pat, tmap.uvmap(p)...)
-
-function planar_uv_map(p::VectorF)
-    u = p[1] % 1
-    if u < 0 u += 1 end
-    v = p[3] % 1
-    if v < 0 v += 1 end
-    return (u, v)
-end
-
-function cylindrical_uv_map(p::VectorF)
-    θ = atan(p[1], p[3])
-    u = 1 - ((θ / 2π) + 0.5)
-    v = p[2] % 1
-    if v < 0 v += 1 end
-
-    return (u, v)
-end
-
-mutable struct uv_align_check <: pattern
-    main::Color
-    ul::Color
-    ur::Color
-    bl::Color
-    br::Color
-    transform::Transform
-    inverse_transform::Transform
-    uv_align_check(main::Color, ul::Color, ur::Color, bl::Color, br::Color; transform = DEFAULT_TRANSFORM) = update_cache!(new(main, ul, ur, bl, br, transform, DEFAULT_TRANSFORM))
-end
-
-function pattern_at(pat::uv_align_check, u::Number, v::Number)
-    if v > 0.8
-        if u < 0.2 return pat.ul end
-        if u > 0.8 return pat.ur end
-    elseif v < 0.2
-        if u < 0.2 return pat.bl end
-        if u > 0.8 return pat.br end
-    end
-
-    return pat.main
-end
-
-@enum faces LEFT=1 FRONT=2 RIGHT=3 BACK=4 UP=5 DOWN=6
-
-function face(p::VectorF)
-    coord = max(abs.(p[1:3])...)
-
-    if coord == p[1] return RIGHT
-    elseif coord == -p[1] return LEFT
-    elseif coord == p[2] return UP
-    elseif coord == -p[2] return DOWN
-    elseif coord == p[3] return FRONT
-    else return BACK end
-end
-
-function cubical_uv_map(p::VectorF)
-    u = 0.0
-    v = 0.0
-
-    f = face(p)
-
-    if f == FRONT
-        u = ((p[1] + 1) % 2.0) / 2.0
-        v = ((p[2] + 1) % 2.0) / 2.0
-    elseif f == BACK
-        u = ((1 - p[1]) % 2.0) / 2.0
-        v = ((p[2] + 1) % 2.0) / 2.0
-    elseif f == LEFT
-        u = ((p[3] + 1) % 2.0) / 2.0
-        v = ((p[2] + 1) % 2.0) / 2.0
-    elseif f == RIGHT
-        u = ((1 - p[3]) % 2.0) / 2.0
-        v = ((p[2] + 1) % 2.0) / 2.0
-    elseif f == DOWN
-        u = ((p[1] + 1) % 2.0) / 2.0
-        v = ((p[3] + 1) % 2.0) / 2.0
-    else
-        u = ((p[1] + 1) % 2.0) / 2.0
-        v = ((1 - p[3]) % 2.0) / 2.0
-    end
-
-    return (u, v)
-end
-
-mutable struct cube_map <: pattern
-    faces::Vector{pattern}
-    transform::Transform
-    inverse_transform::Transform
-    # must pass faces in order L, F, R, B, U, D for pattern_at to work
-    cube_map(faces::pattern...; transform = DEFAULT_TRANSFORM) = update_cache!(new([faces...], transform, DEFAULT_TRANSFORM))
-end
-
-pattern_at(c::cube_map, p::VectorF) = pattern_at(c.faces[Int(face(p))], cubical_uv_map(p)...)
-
-mutable struct image_map <: pattern
-    canvas
-    transform::Transform
-    inverse_transform::Transform
-    image_map(canvas; transform = DEFAULT_TRANSFORM) = update_cache!(new(canvas, transform, DEFAULT_TRANSFORM))
-end
-
-function pattern_at(img::image_map, u::Number, v::Number)
-    v = 1 - v
-    x = u * (width(img.canvas) - 1) + 1
-    y = v * (height(img.canvas) - 1) + 1
-    return pixel(img.canvas, Int(round(x)), Int(round(y)))
-end
-
-#=
-    bonus chapter 3 - http://raytracerchallenge.com/bonus/bounding-boxes.html
-=#
-
-# at this point i gave up trying to figure out which "chapter" stuff was supposed to go under
-function _intersect(t::test_shape, r::ray)
-    t.saved_ray = r
-    return Intersections([])
-end
-
-_normal_at(t::test_shape, p::VectorF; hit::optional{intersection} = nothing) = vector(p[1:3]...)
-
-import Base.contains
-contains(b::aabb, p::VectorF) = all([b.min[i] <= p[i] <= b.max[i] for i=1:3])
-contains(b::aabb, b2::aabb) = contains(b, b2.min) && contains(b, b2.max)
-contains(b::aabb, s::shape) = contains(b, s.bbox)
-
-# untransformed (i.e. object-space) bounds for given shapes
-_bounds(t::test_shape) = aabb(point(-1, -1, -1), point(1, 1, 1))
-_bounds(s::sphere) = aabb(point(-1, -1, -1), point(1, 1, 1))
-_bounds(p::plane) = aabb(point(-Inf, 0, -Inf), point(Inf, 0, Inf))
-_bounds(c::cube) = aabb(point(-1, -1, -1), point(1, 1, 1))
-_bounds(c::cylinder) = aabb(point(-1, c.min, -1), point(1, c.max, 1))
-function _bounds(c::cone)
-    a = abs(c.min)
-    b = abs(c.max)
-    lim = max(a, b)
-    return aabb(point(-lim, c.min, -lim), point(lim, c.max, lim))
-end
-_bounds(g::group) = aabb([c.bbox for c in g.children]...)
-_bounds(c::csg) = aabb(c.l.bbox, c.r.bbox)
-_bounds(t::triangle) = aabb(t.p1, t.p2, t.p3)
-_bounds(t::smooth_triangle) = aabb(t.p1, t.p2, t.p3)
-_bounds(c::camera) = aabb() # cameras have no volume, they are "imaginary"
-
-explode_aabb(bs::aabb) =
-    # goes around the top "counterclockwise" from min, then down, then around
-    # "clockwise" to max, giving us all 8 corners of the bounding box
-    (bs.min, point(bs.min[1], bs.min[2], bs.max[3]),
-    point(bs.max[1], bs.min[2], bs.max[3]), point(bs.max[1], bs.min[2], bs.min[3]),
-    point(bs.max[1], bs.max[2], bs.min[3]), point(bs.min[1], bs.max[2], bs.min[3]),
-    point(bs.min[1], bs.max[2], bs.max[3]), bs.max)
-
-function transform(b::aabb, mat::Transform)
-    ps = explode_aabb(b)
-    # remember that IEEE 754 defines Inf * 0 as NaN, which is
-    # not the behavior you'd normally expect in graphics-land,
-    # but is a highly probable occurrence when working specifically
-    # with bounding boxes. this next if statement looks like a
-    # small optimization, and it is, but its real purpose is to step
-    # around a few such occurrences.
-    if mat != I ps = map(p -> mat * p, ps) end
-    return aabb(ps...)
-end
-
-bounds(s::shape) = transform(_bounds(s), !(s isa group || s isa csg) ? s.inherited_transform : DEFAULT_TRANSFORM)
-
-intersects(s::shape, r::ray) = (!(s isa group) || !isempty(s.children)) ? intersects(s.bbox, r) : false
-function intersects(b::aabb, r::ray)
-    # copy-paste of cube intersection, but calls check_axis
-    # differently and returns differently
-    xtmin, xtmax = check_axis(r.origin[1], r.velocity[1], b.min[1], b.max[1])
-    ytmin, ytmax = check_axis(r.origin[2], r.velocity[2], b.min[2], b.max[2])
-    ztmin, ztmax = check_axis(r.origin[3], r.velocity[3], b.min[3], b.max[3])
-
-    tmin = max(xtmin, ytmin, ztmin)
-    tmax = min(xtmax, ytmax, ztmax)
-
-    if tmin > tmax return false end
-
-    return true
-end
-
-# bounding volume hierarchies
-import Base.split
-function split(b::aabb)
-    dx, dy, dz = [b.max[i] - b.min[i] for i=1:3]
-    greatest = max(dx, dy, dz)
-    x0, y0, z0 = b.min[1:3]
-    x1, y1, z1 = b.max[1:3]
-    if greatest == dx x0 = x1 = x0 + dx / 2.0
-    elseif greatest == dy y0 = y1 = y0 + dy / 2.0
-    else z0 = z1 = z0 + dz / 2.0 end
-    mid_min = point(x0, y0, z0)
-    mid_max = point(x1, y1, z1)
-    return aabb(b.min, mid_max), aabb(mid_min, b.max)
-end
-
-function partition!(g::group)
-    lb, rb = split(g.bbox)
-    ls = findall(c -> contains(lb, c), g.children)
-    rs = findall(c -> contains(rb, c), g.children)
-    l = g.children[ls]
-    r = g.children[rs]
-    deleteat!(g.children, sort(vcat(ls, rs)))
-    # cache is not updated here because in divide! the
-    # deleted children are added right back as subgroups
-    # so don't use this function on its own recklessly
-    return l, r
-end
-
-subgroup!(g::group, ss::shape...) = add_child!(g, group(children = [ss...]))
-
-function divide!(s::shape, thresh::Number)
-    # because i still can't figure out julia's type trees
-    if s isa group
-        if thresh <= length(s.children)
-            l, r = partition!(s)
-            if !isempty(l) subgroup!(s, l...) end
-            if !isempty(r) subgroup!(s, r...) end
-        end
-        foreach(c -> divide!(c, thresh), s.children)
-    elseif s isa csg
-        divide!(s.l, thresh)
-        divide!(s.r, thresh)
-    end
-end
-
-#=
-    input/output
-=#
-
-# helper for translating between PPM files and canvases within loops
-function advance_xy(x,y,xlim)
-    x += 1
-    if x > xlim
-        y += 1
-        x = 1
-    end
-    return x,y
-end
-
-# helper for formatting "PPM matrices"
-nice_str(mat, r) = strip(join(mat[r,:], " "))
-
-function ppm_mat(can)
-    # a single matrix cell (the scaled value of a single color channel)
-    # written to file will require at most this many characters
-    scale = "255"
-    cell_size = length(scale) + 1
-    # could be different if we were writing grayscale, but this is really
-    # just for convenience and readability
-    num_channels = 3
-    # worst-case line length in chars for a given canvas =>
-    # num_channels * cell_size * width(canvas) = 12 * width(can) (in our case)
-    # max width of writeable matrix inferred from max line length, which is 70
-    can_cells = width(can) * num_channels
-    w = Int(min(can_cells, floor(70 / cell_size)))
-    lines_per_row = ceil(can_cells / w)
-    h = Int(height(can) * lines_per_row + 3) # magic val, dims, and scale get one line each
-
-    mat = fill("", (h, w))
-    mat[1,1] = "P3" # the magic val. accept no substitutes.
-    mat[2,1:2] = string.([width(can), height(can)])
-    mat[3,1] = "255"
-
-    # x is horizontal, y is vertical, which means x is column, y is row
-    y = 4
-    for i=1:height(can)
-        # start at beginning on each new canvas row
-        x = 1
-        for j=1:width(can)
-            c = can[i,j]
-            r, g, b = string.(scale_color_component.([red(c), green(c), blue(c)]))
-            mat[y,x] = r
-            x,y = advance_xy(x,y,w)
-            mat[y,x] = g
-            x,y = advance_xy(x,y,w)
-            mat[y,x] = b
-            x,y = advance_xy(x,y,w)
-            if j == width(can) && x != 1 y += 1 end
-        end
-    end
-
-    return mat
-end
-
-save_ppm(f, can) = writedlm(f, ppm_mat(can), " ")
-
-function load_ppm(source)
-    p = readdlm(source, comments=true) # i ❤ julia
-    if p[1,1] != "P3" error("magic id $(p[1,1]) is not P3") end
-    scale = p[3,1]
-    w, h = p[2,1:2]
-    c = canvas(w, h)
-    x = y = 1
-    r = g = b = -1
-    for i=4:height(p)
-        for j=1:width(p)
-            n = p[i,j]
-            if n isa Number
-                if r == -1 r = descale_color_component(n, scale=scale)
-                elseif g == -1 g = descale_color_component(n, scale=scale)
-                elseif b == -1
-                    b = descale_color_component(n, scale=scale)
-                    pixel!(c, x, y, RGB(r, g, b))
-                    r = g = b = -1
-                    x,y = advance_xy(x,y,width(c))
-                    if y > height(c) return c end
-                end
-            end
-        end
-    end
-    error("bad image data, expected $w × $h, got $x × $y")
-end
-
-mutable struct OBJ
-    ignored::Int
-    vertices::Vector{VectorF}
-    default_group::group
-    groups::Dict{String, group}
-    normals::Vector{VectorF}
-end
-
-function fan(vs::Vector{VectorF}, ns::Vector{VectorF} = Vector{VectorF}([]))
-    ts = Vector{Union{triangle, smooth_triangle}}([])
-    for i=2:length(vs)-1
-        if length(ns) == 0
-            t = triangle(p1=vs[1], p2=vs[i], p3=vs[i+1])
-        else
-            t = smooth_triangle(p1=vs[1], p2=vs[i], p3=vs[i+1], n1=ns[1], n2=ns[i], n3=ns[i+1])
-        end
-        push!(ts, t)
-    end
-    return ts
-end
-
-function load_obj(source)
-    o = readdlm(source, comments=true)
-    ignored = 0
-    vertices = Vector{VectorF}([])
-    default_group = group()
-    groups = Dict{String, group}([])
-    normals = Vector{VectorF}([])
-    active_group = default_group
-
-    for i=1:height(o)
-        if o[i,1] == "v"
-            push!(vertices, point(o[i,2:4]...))
-        elseif o[i,1] == "f"
-            j = findfirst(n -> !(n isa Number), o[i,2:width(o)])
-            if isnothing(j)
-                j = width(o)
-                if j >= 4
-                    add_child!(active_group, fan(vertices[o[i,2:j]])...)
-                elseif j < 4
-                    error("invalid face $(o[i,:]): not enough vertices")
-                end
-            else
-                vsind = []
-                nsind = []
-                for j=2:width(o)
-                    # ignoring 2nd value, the texture vertex, which i haven't
-                    # implemented yet, also assumes normal is always defined.
-                    # this bit would have to be completely redone if i decided
-                    # to do texture vertices.
-                    v = parse.(Int, split(o[i,j], '/')[[1,3]])
-                    push!(vsind, v[1])
-                    push!(nsind, v[2])
-                end
-                if length(vsind) < 3
-                    error("invalid face $(o[i,:]): not enough vertices")
-                end
-                add_child!(active_group, fan(vertices[vsind], normals[nsind])...)
-            end
-        elseif o[i,1] == "g"
-            g = o[i,2]
-            if !haskey(groups, g) groups[g] = group() end
-            active_group = groups[g]
-        elseif o[i,1] == "vn"
-            push!(normals, vector(o[i,2:4]...))
-        else
-            ignored += 1
-        end
-    end
-
-    return OBJ(ignored, vertices, default_group, groups, normals)
-end
-
-group(o::OBJ) = group(children = [values(o.groups)..., o.default_group])
-
-#=
-    demos
-=#
-
-DEFAULT_GROUP_SIZE = 500 # someone on some forum post suggested that 500 was a good number
-
-function update_cache!(s, t = nothing)
-    if !exists(t) t = s.transform end
-    st = typeof(s)
-    if hasfield(st, :transform)
-        s.transform = t
-        if hasfield(st, :inverse_transform)
-            s.inverse_transform = inv(s.transform)
-        end
-        if hasfield(st, :inherited_transform)
-            s.inherited_transform = inherited_transform(s)
-            if hasfield(st, :inverse_inherited_transform)
-                s.inverse_inherited_transform = inv(s.inherited_transform)
-            end
-        end
-    end
-    if s isa group foreach(c -> update_cache!(c), s.children)
-    elseif s isa csg
-        update_cache!(s.l)
-        update_cache!(s.r)
-    end
-    # this has to go after children are updated, or shapes
-    # that depend on child transforms for their bounding boxes
-    # will not update correctly
-    if hasfield(st, :bbox) s.bbox = bounds(s) end
-    return s
-end
-
-function chain_transforms(ts, scn::scene = scene())
-    s = DEFAULT_TRANSFORM
-    for t ∈ ts
-        if t isa String && t ∈ keys(scn.transforms) s = scn.transforms[t] * s
-        elseif t[1] == "translate" s = translation(t[2:4]...) * s
-        elseif t[1] == "scale" s = scaling(t[2:4]...) * s
-        elseif t[1] == "rotate-x" s = rotation_x(t[2]) * s
-        elseif t[1] == "rotate-y" s = rotation_y(t[2]) * s
-        elseif t[1] == "rotate-z" s = rotation_z(t[2]) * s
-        elseif t[1] == "reflect-x" s = reflection_x * s
-        elseif t[1] == "reflect-y" s = reflection_y * s
-        elseif t[1] == "reflect-z" s = reflection_z * s
-        elseif t[1] == "shear" s = shearing(t[2:7]...) * s
-        end
-    end
-    return s
-end
-
-function parse_uvpat(puv::Dict{Any, Any})
-    ptype = puv["type"]
-    if ptype == "checkers"
-        uvpat = uv_checkers(
-            puv["width"],
-            puv["height"],
-            RGB(puv["colors"][1]...),
-            RGB(puv["colors"][2]...)
-        )
-    elseif ptype == "align_check"
-        cols = puv["colors"]
-        uvpat = uv_align_check(
-            RGB(cols["main"]...),
-            RGB(cols["ul"]...),
-            RGB(cols["ur"]...),
-            RGB(cols["bl"]...),
-            RGB(cols["br"]...)
-        )
-    elseif ptype == "image"
-        uvpat = image_map(load_ppm(puv["file"]))
-    end
-
-    return uvpat
-end
-
-function apply_material!(s::material, m::Dict{Any, Any}, scn::scene = scene())
-    if haskey(m, "color") s.color = RGB(m["color"]...) end
-    if haskey(m, "ambient") s.ambient = m["ambient"] end
-    if haskey(m, "diffuse") s.diffuse = m["diffuse"] end
-    if haskey(m, "specular") s.specular = m["specular"] end
-    if haskey(m, "shininess") s.shininess = m["shininess"] end
-    if haskey(m, "reflective") s.reflective = m["reflective"] end
-    if haskey(m, "transparency") s.transparency = m["transparency"] end
-    if haskey(m, "refractive-index") s.refractive_index = m["refractive-index"] end
-    if haskey(m, "pattern")
-        p = m["pattern"]
-        t = p["type"]
-        if t == "checkers" s.pattern = checkers()
-        elseif t == "stripes" s.pattern = stripes()
-        elseif t == "gradient" s.pattern = gradient()
-        elseif t == "rings" s.pattern = rings()
-        elseif t == "map"
-            pmap = p["mapping"]
-            if pmap == "spherical" s.pattern = texture_map(parse_uvpat(p["uv_pattern"]), spherical_uv_map)
-            elseif pmap == "planar" s.pattern = texture_map(parse_uvpat(p["uv_pattern"]), planar_uv_map)
-            elseif pmap == "cylindrical" s.pattern = texture_map(parse_uvpat(p["uv_pattern"]), cylindrical_uv_map)
-            elseif pmap == "cube"
-                # remember: L, F, R, B, U, D
-                s.pattern = cube_map(
-                    parse_uvpat(p["left"]),
-                    parse_uvpat(p["front"]),
-                    parse_uvpat(p["right"]),
-                    parse_uvpat(p["back"]),
-                    parse_uvpat(p["up"]),
-                    parse_uvpat(p["down"]),
-                )
-            end
-        end
-        if haskey(p, "transform") update_cache!(s.pattern, chain_transforms(p["transform"], scn)) end
-        if haskey(p, "colors")
-            s.pattern.a = RGB(p["colors"][1]...)
-            s.pattern.b = RGB(p["colors"][2]...)
-        end
-    end
-end
-
-# for the christmas scene:
-# https://forum.raytracerchallenge.com/thread/16/merry-christmas-scene-description
-function fir_branch()
-    # the length of the branch
-    len = 2.0
-    # the radius of the branch
-    radius = 0.025
-    # how many groups of needles cover the branch
-    segments = 20
-    # how needles per group, or segment
-    per_segment = 24
-    # the branch itself, just a cylinder
-    branch = cylinder(
-        min=0, max=len,
-        transform=scaling(radius, 1, radius),
-        material=material(color=RGB(0.5, 0.35, 0.26), ambient=0.2, specular=0, diffuse=0.6)
-    )
-    # how much branch each segment gets
-    seg_size = len / (segments - 1)
-    # the radial distance, in radians, between adjacent needles
-    # in a group
-    θ = 2.1 * π / per_segment
-    # the maximum length of each needle
-    max_len = 20.0 * radius
-    # the group that will contain the branch and all needles
-    object = group(children=[branch])
-
-    for y=0:segments-1
-        # create a subgroup for each segment of needles
-        subgrp = group()
-        for i=0:per_segment-1
-            # each needle is a triangle.
-            # y_base y coordinate of the base of the triangle
-            y_base = seg_size * y + rand() * seg_size
-
-            # y_tip is the y coordinate of the tip of the triangle
-            y_tip = y_base - rand() * seg_size
-
-            # y_angle is angle (in radians) that the needle should be
-            # rotated around the branch.
-            y_angle = i * θ + rand() * θ
-
-            # how long is the needle?
-            needle_len = max_len / 2 * (1 + rand())
-
-            # how much is the needle offset from the center of the branch?
-            ofs = radius / 2
-
-            # the three points of the triangle that form the needle
-            p1 = point(ofs, y_base, ofs)
-            p2 = point(-ofs, y_base, ofs)
-            p3 = point(0.0, y_tip, needle_len)
-
-            # create, transform, and texture the needle
-            tri = triangle(
-                p1=p1, p2=p2, p3=p3,
-                transform=rotation_y(y_angle),
-                material=material(color=RGB(0.26, 0.36, 0.16), specular=0.1)
-            )
-
-            add_child!(subgrp, tri)
-        end
-
-        add_child!(object, subgrp)
-    end
-
-    divide!(object, DEFAULT_GROUP_SIZE)
-
-    return object
-end
-
-function parse_entity(scn::scene, e::Dict{Any, Any})
-    if haskey(e, "add") o = e["add"]
-    elseif haskey(e, "type") o = e["type"] end
-
-    if o == "camera"
-        s = camera(
-            hsize=e["width"],
-            vsize=e["height"],
-            fov=e["field-of-view"],
-            transform=view_transform(point(e["from"]...), point(e["to"]...), vector(e["up"]...))
-        )
-    elseif o == "light"
-        if haskey(e, "at")
-            s = point_light(point(e["at"]...), RGB(e["intensity"]...))
-        elseif haskey(e, "corner")
-            s = area_light(
-            point(e["corner"]...),
-            vector(e["uvec"]...),
-            e["usteps"],
-            vector(e["vvec"]...),
-            e["vsteps"],
-            RGB(e["intensity"]...),
-            (!haskey(e, "jitter") || e["jitter"]) ? sequence() : sequence(0))
-        end
-    else
-        if o ∈ keys(scn.entities) s = deepcopy(scn.entities[o])
-        elseif o == "obj"
-            s = group(load_obj(e["file"]))
-        elseif o == "sphere" s = sphere()
-        elseif o == "plane" s = plane()
-        elseif o == "cube" s = cube()
-        elseif o == "fir_branch" s = fir_branch()
-        elseif o == "group"
-            s = group()
-            if haskey(e, "children")
-                add_child!(s, [parse_entity(scn, c) for c ∈ e["children"]]...)
-            end
-        elseif o == "csg"
-            s = csg(
-                Symbol(e["operation"]),
-                parse_entity(scn, e["left"]),
-                parse_entity(scn, e["right"])
-            )
-        else
-            if o == "cylinder" s = cylinder()
-            elseif o == "cone" s = cone() end
-            if haskey(e, "min") s.min = e["min"] end
-            if haskey(e, "max") s.max = e["max"] end
-            if haskey(e, "closed") s.closed = e["closed"] end
-        end
-        if haskey(e, "shadow") s.shadow = e["shadow"] end
-        if haskey(e, "transform") update_cache!(s, chain_transforms(e["transform"], scn)) end
-        if haskey(e, "material")
-            m = e["material"]
-            if m isa String
-                s.material = scn.materials[m]
-            else
-                if !exists(s.material) s.material = material() end # needed for groups and csgs
-                apply_material!(s.material, e["material"], scn)
-            end
-            propagate_material!(s)
-        end
-    end
-
-    return s
-end
-
-function add_entity!(scn::scene, e::Dict{Any, Any})
-    ent = parse_entity(scn, e)
-    if ent isa camera
-        scn.cam = ent
-    elseif ent isa area_light
-        push!(scn.w.lights, ent)
-    elseif ent isa shape
-        push!(scn.w.objects, ent)
-    end
-    return ent
-end
-
-function load_scene(f)
-    yml = YAML.load_file(f)
-    scn = scene()
-    for e ∈ yml
-        if haskey(e, "add")
-            scn.entities["$(e["add"])-$(uuid1())"] = add_entity!(scn, e)
-        elseif haskey(e, "define")
-            d = e["define"]
-            v = e["value"]
-            if v isa Dict
-                if !haskey(v, "add") && d ∉ keys(scn.materials)
-                    if haskey(e, "extend") && e["extend"] ∈ keys(scn.materials) m = deepcopy(scn.materials[e["extend"]])
-                    else m = material() end
-                    apply_material!(m, v, scn)
-                    scn.materials[d] = m
-                elseif d ∉ keys(scn.entities)
-                    scn.entities[d] = parse_entity(scn, v)
-                end
-            elseif v isa Array && d ∉ keys(scn.transforms)
-                scn.transforms[d] = chain_transforms(v, scn)
-            end
-        end
-    end
-    return scn
-end
-
-raytrace_scene(scn::scene) = scn, raytrace(scn)
-raytrace_scene(f) = raytrace_scene(load_scene(f))
-
-end
-
-# TODO: look into refactoring shapes and patterns with macros or something
-# TODO: refactor test suite so that test names correspond to ones from the book
-# TODO: reimagine and rewrite to not be organized by chapters
-# TODO: programatically find good resolution for "final" render (based on fov?)
-# TODO: refactor into modules (i.e. fir_branch probably shouldn't have it's own case in parse_entity along with geometric primitives)
-# TODO: torus primitive
-# TODO: pyramid primitive
-# TODO: curves
-# TODO: 2D drawing
-# TODO: text drawing
-# TODO: fonts
-# TODO: anti-aliasing/supersampling
-# TODO: multiprocess the raytrace function by canvas regions
-# TODO: see about parallelizing divide!
-# TODO: quaternions and animation
-# TODO: fix whatever's keeping you from parsing the standford bunny OBJ file
-# TODO: profile performance
-# TODO: OBJ texture coordinates
-# TODO: MTL parsing
-# TODO: full OBJ spec
-# TODO: full MTL spec
-# TODO: YAML scenes referencing other scenes
-# TODO: OBJ export
-# TODO: MTL export
-# TODO: YAML export
-# TODO: rasterization
-# TODO: real-time stuff
-# TODO: more sophisticated lighting model
-# BUG: csg transforms and bounding boxes completely broken (orrery.yml)
-# BUG: ring pattern not working on csg (orrery.yml)
-# NOTE: can work on those bugs by creating your own scenes that use csg and [ring] patterns
-# NOTE: same goes for OBJ files+
+end